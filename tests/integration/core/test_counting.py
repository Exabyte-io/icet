--- conflicted
+++ resolved
@@ -78,14 +78,8 @@
 
     # set up cluster counts and count cluster
     # with non-local orbit list
-<<<<<<< HEAD
-    cluster_count_supercell = ClusterCounts()
-    cluster_count_supercell.count_orbit_list(
-        structure_repeat, orbit_list_supercell, False, False)
-=======
     cluster_count_supercell = ClusterCounts(orbit_list_supercell,
                                             atoms_repeat)
->>>>>>> 8b2677b6
 
     # get the cluster count map
     cluster_map_local = cluster_count_local.get_cluster_counts()
