--- conflicted
+++ resolved
@@ -39,26 +39,13 @@
         return None
 
     def setUp(self):
-<<<<<<< HEAD
-        """Instantiate class before each test."""
+        """Instantiates class before each test."""
         self.lg = LabelingGenerator(self.iter_species,
                                     self.concentrations)
 
     def test_init(self):
-        """
-        Testing that the setup
-        (initialization) of tested class work.
-        """
+        """Tests that initialization of tested class works."""
         lg = LabelingGenerator(self.iter_species,
-=======
-        """Instantiates class before each test."""
-        self.lg = LabelingGenerator(self.iter_elements,
-                                    self.concentrations)
-
-    def test_init(self):
-        """Tests that initialization of tested class works."""
-        lg = LabelingGenerator(self.iter_elements,
->>>>>>> 41f79fab
                                self.concentrations)
         self.assertIsInstance(lg, LabelingGenerator)
 
@@ -156,26 +143,13 @@
         return None
 
     def setUp(self):
-<<<<<<< HEAD
-        """Instantiate class before each test."""
+        """Instantiates class before each test."""
         self.sg = SiteGroup(self.iter_species,
                             self.position)
 
     def test_init(self):
-        """
-        Testing that the setup
-        (initialization) of tested class work
-        """
+        """Tests that initialization of tested class works."""
         sg = SiteGroup(self.iter_species,
-=======
-        """Instantiates class before each test."""
-        self.sg = SiteGroup(self.iter_element,
-                            self.position)
-
-    def test_init(self):
-        """Tests that initialization of tested class works."""
-        sg = SiteGroup(self.iter_element,
->>>>>>> 41f79fab
                        self.position)
         self.assertIsInstance(sg, SiteGroup)
         self.assertEqual(sg.iter_species, self.iter_species)
