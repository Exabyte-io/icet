--- conflicted
+++ resolved
@@ -1,19 +1,11 @@
 #!/usr/bin/env Python3
 import unittest
+from io import StringIO
 from ase.build import bulk, fcc111
 from icet import ClusterSpace
 from icet.core_py.orbit_list import OrbitList
 from icet.core_py.lattice_site import LatticeSite
 from icet.core_py.permutation_matrix import PermutationMatrix
-<<<<<<< HEAD
-=======
-# from icet.core.orbit_list import create_orbit_list
-from ase.build import bulk
-# from icet import Structure
-from icet import ClusterSpace
-from ase.build import fcc111
-from io import StringIO
->>>>>>> 87c882dc
 
 
 def strip_surrounding_spaces(input_string):
