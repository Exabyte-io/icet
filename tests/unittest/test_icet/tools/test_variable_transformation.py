#!/usr/bin/env Python3

"""
This file contains unit tests and other tests. It can be executed by
simply executing this file from a shell prompt:

    $ ./test_variable_transformation.py

In which case it will use the system's default Python version. If a specific
Python version should be used, run that Python version with this file as input,
e.g.:

    python3 test_variable_transformation.py

For a description of the Python unit testing framework, see this link:
https://docs.python.org/3/library/unittest.html

When executing this file doc testing is also performed on all doc tests in
the cluster_space.py file

"""

import unittest
from io import StringIO

import numpy as np
from ase.build import fcc111
from icet import ClusterExpansion, ClusterSpace
from icet.core.lattice_site import LatticeSite
from icet.tools.variable_transformation import _is_site_group_in_orbit


def find_orbit_and_cluster_with_indices(orbit_list, site_indices):
    """
    Go through the orbit list and find the cluster with the specified list
    of site indices
    ----------
    orbit_list
        list of orbits
    site_indices
        list of lattice sites indices
    """

    for i in range(len(orbit_list)):
        orbit = orbit_list.get_orbit(i)

        # Check if the number of sites matches the order of the orbit
        if len(site_indices) != orbit.order:
            continue

        for cluster in orbit.clusters:

            # Check if the list of site indices matches those for the cluster
            if all(cluster.lattice_sites[j].index == site_indices[j]
                   for j in range(len(site_indices))):
                return orbit, cluster

        return None, None


def strip_surrounding_spaces(input_string):
    """
    Helper function that removes both leading and trailing spaces from a
    multi-line string.

    Returns
    -------
    str
        original string minus surrounding spaces and empty lines
    """
    s = []
    for line in StringIO(input_string):
        if len(line.strip()) == 0:
            continue
        s += [line.strip()]
    return '\n'.join(s)


def _assertEqualComplexList(self, retval, target):
    """
    Helper function that conducts a systematic comparison of a nested list
    with dictionaries.
    """
    self.assertIsInstance(retval, type(target))
    for row_retval, row_target in zip(retval, target):
        self.assertIsInstance(row_retval, type(row_target))
        for key, val in row_target.items():
            self.assertIn(key, row_retval)
            s = ['key: {}'.format(key)]
            s += ['type: {}'.format(type(key))]
            s += ['retval: {}'.format(row_retval[key])]
            s += ['target: {}'.format(val)]
            info = '   '.join(s)
            if isinstance(val, float):
                self.assertAlmostEqual(val, row_retval[key], places=9,
                                       msg=info)
            else:
                self.assertEqual(row_retval[key], val, msg=info)


unittest.TestCase.assertEqualComplexList = _assertEqualComplexList


def _assertAlmostEqualList(self, retval, target, places=6):
    """
    Helper function that conducts an element-wise comparison of two lists.
    """
    self.assertIsInstance(retval, type(target))
    self.assertEqual(len(retval), len(target))
    for k, (r, t) in enumerate(zip(retval, target)):
        s = ['element: {}'.format(k)]
        s += ['retval: {} ({})'.format(r, type(r))]
        s += ['target: {} ({})'.format(t, type(t))]
        info = '   '.join(s)
        self.assertAlmostEqual(r, t, places=places, msg=info)


unittest.TestCase.assertAlmostEqualList = _assertAlmostEqualList


class TestVariableTransformationTriplets(unittest.TestCase):
    """Container for test of the class functionality for a system with
    triplets."""

    def __init__(self, *args, **kwargs):
        super(TestVariableTransformationTriplets, self).__init__(*args, **kwargs)
        self.chemical_symbols = ['Au', 'Pd']
        self.cutoffs = [3.0, 3.0]
        structure_prim = fcc111('Au', a=4.0, size=(1, 1, 6), vacuum=10, periodic=True)
        structure_prim.wrap()
        self.structure_prim = structure_prim
        self.cs = ClusterSpace(self.structure_prim, self.cutoffs, self.chemical_symbols)
        parameters = [0.0] * 4 + [0.1] * 6 + [-0.02] * 11
        self.ce = ClusterExpansion(self.cs, parameters)
        self.all_possible_structures = []
        self.supercell = self.structure_prim.repeat((2, 2, 1))
        for i in range(len(self.supercell)):
            structure = self.supercell.copy()
            structure.symbols[i] = self.chemical_symbols[1]
            self.all_possible_structures.append(structure)

    def shortDescription(self):
        """Silences unittest from printing the docstrings in test cases."""
        return None

<<<<<<< HEAD
    def test_is_site_group_in_orbit(self):
        """Tests _is_site_group_in_orbit functionality """
=======
'''
    def test_is_sites_in_orbit(self):
        """Tests _is_sites_in_orbit functionality """
>>>>>>> ce38d7a3

        # Check that a pair for which all sites have the different indices and but the same offset
        # gives true
        orbit, cluster = find_orbit_and_cluster_with_indices(self.cs.orbit_list, [2, 3])
        orbit.translate([2, 2, 2])
        self.assertTrue(_is_site_group_in_orbit(orbit, cluster.lattice_sites))

        # Check that a pair for which all sites have the different indices and one has been offset
        # gives false
        orbit, cluster = find_orbit_and_cluster_with_indices(self.cs.orbit_list, [2, 3])
        lattice_sites = cluster.lattice_sites
        lattice_sites[0] = LatticeSite(lattice_sites[0].index,
                                       lattice_sites[0].unitcell_offset + np.array([-2, -2, -2]))
        self.assertFalse(_is_site_group_in_orbit(orbit, lattice_sites))

        # Check that a triplet for which all sites have the same offset gives true
        orbit, cluster = find_orbit_and_cluster_with_indices(self.cs.orbit_list, [0, 0, 0])
        orbit.translate([2, 2, 2])
        self.assertTrue(_is_site_group_in_orbit(orbit, cluster.lattice_sites))

        # Check that a triplet in which one site has a different offset gives false
<<<<<<< HEAD
        orbit, cluster = find_orbit_and_cluster_with_indices(self.cs.orbit_list, [0, 0, 0])
        lattice_sites = cluster.lattice_sites
        lattice_sites[0] = LatticeSite(lattice_sites[0].index,
                                       lattice_sites[0].unitcell_offset + np.array([-2, -2, -2]))
        self.assertFalse(_is_site_group_in_orbit(orbit, lattice_sites))

=======
        orbit, sites = find_orbit_and_equivalent_site_with_indices(self.cs.orbit_list, [0, 0, 0])
        sites[0].unitcell_offset += np.array([-2., -2., -2.])
        self.assertFalse(_is_sites_in_orbit(orbit, sites))
'''
>>>>>>> ce38d7a3

if __name__ == '__main__':
    unittest.main()<|MERGE_RESOLUTION|>--- conflicted
+++ resolved
@@ -143,15 +143,8 @@
         """Silences unittest from printing the docstrings in test cases."""
         return None
 
-<<<<<<< HEAD
     def test_is_site_group_in_orbit(self):
         """Tests _is_site_group_in_orbit functionality """
-=======
-'''
-    def test_is_sites_in_orbit(self):
-        """Tests _is_sites_in_orbit functionality """
->>>>>>> ce38d7a3
-
         # Check that a pair for which all sites have the different indices and but the same offset
         # gives true
         orbit, cluster = find_orbit_and_cluster_with_indices(self.cs.orbit_list, [2, 3])
@@ -172,19 +165,12 @@
         self.assertTrue(_is_site_group_in_orbit(orbit, cluster.lattice_sites))
 
         # Check that a triplet in which one site has a different offset gives false
-<<<<<<< HEAD
         orbit, cluster = find_orbit_and_cluster_with_indices(self.cs.orbit_list, [0, 0, 0])
         lattice_sites = cluster.lattice_sites
         lattice_sites[0] = LatticeSite(lattice_sites[0].index,
                                        lattice_sites[0].unitcell_offset + np.array([-2, -2, -2]))
         self.assertFalse(_is_site_group_in_orbit(orbit, lattice_sites))
 
-=======
-        orbit, sites = find_orbit_and_equivalent_site_with_indices(self.cs.orbit_list, [0, 0, 0])
-        sites[0].unitcell_offset += np.array([-2., -2., -2.])
-        self.assertFalse(_is_sites_in_orbit(orbit, sites))
-'''
->>>>>>> ce38d7a3
 
 if __name__ == '__main__':
     unittest.main()