--- conflicted
+++ resolved
@@ -51,7 +51,6 @@
         self.assertTrue('structure is not an ASE Atoms object'
                         in str(context.exception))
 
-<<<<<<< HEAD
     def test_structure(self):
         """Tests reference structure property."""
         self.assertEqual(self.dc.structure, self.structure)
@@ -272,8 +271,6 @@
         self.assertTrue('No observable named xyz'
                         in str(context.exception))
 
-=======
->>>>>>> 74c9e28b
     def test_analyze_data(self):
         """Tests analyze_data functionality."""
 
