import unittest

import os
import tempfile
import numpy as np
from ase.build import bulk
from pandas.testing import assert_frame_equal

from icet import ClusterExpansion, ClusterSpace
from mchammer.calculators.cluster_expansion_calculator import \
    ClusterExpansionCalculator
from mchammer.ensembles.base_ensemble import BaseEnsemble
from mchammer.observers.base_observer import BaseObserver
from mchammer import DataContainer


class ParakeetObserver(BaseObserver):
    """Parakeet says 2.63323e+20."""

    def __init__(self, interval, tag='Parakeet'):
        super().__init__(interval=interval, return_type=float, tag=tag)

    def get_observable(self, atoms):  # noqa
        """Say 2.63323e+20."""
        return 2.63323e+20


class DictObserver(BaseObserver):

    def __init__(self, interval, tag='Ayaymama'):
        super().__init__(interval=interval, return_type=dict, tag=tag)

    def get_observable(self, atoms):
        return {'value_1': 1.0, 'value_2': 2.0}

    def get_keys(self):
        return ['value_1', 'value_2']


# Create a concrete child of Ensemble for testing


class ConcreteEnsemble(BaseEnsemble):

    def __init__(self, calculator, atoms=None, name=None, data_container=None,
                 data_container_write_period=np.inf, random_seed=None,
                 ensemble_data_write_interval=None,
                 trajectory_write_interval=None):
        super().__init__(
            calculator, atoms=atoms, name=name, data_container=data_container,
            data_container_write_period=data_container_write_period,
            random_seed=random_seed,
            ensemble_data_write_interval=ensemble_data_write_interval,
            trajectory_write_interval=trajectory_write_interval)

    def _do_trial_step(self):
        pass


class TestEnsemble(unittest.TestCase):
    """Container for tests of the class functionality."""

    def __init__(self, *args, **kwargs):
        super(TestEnsemble, self).__init__(*args, **kwargs)

        self.atoms = bulk('Al').repeat(3)
        cutoffs = [5, 5, 4]
        elements = ['Al', 'Ga']
        self.cs = ClusterSpace(self.atoms, cutoffs, elements)
        parameters = np.array([1.2 for _ in range(len(self.cs))])
        self.ce = ClusterExpansion(self.cs, parameters)

    def setUp(self):
        """Setup before each test."""
        self.calculator = ClusterExpansionCalculator(self.atoms, self.ce)
        self.ensemble = ConcreteEnsemble(
            calculator=self.calculator, atoms=self.atoms, name='test-ensemble',
            random_seed=42)

        # Create an observer for testing.
        observer = ParakeetObserver(interval=7)
        self.ensemble.attach_observer(observer)
        observer = ParakeetObserver(interval=14, tag='Parakeet2')
        self.ensemble.attach_observer(observer)

    def test_init(self):
        """Tests exceptions are raised in initialization."""
        # without atoms parameters
        with self.assertRaises(Exception) as context:
            ConcreteEnsemble(calculator=self.calculator, atoms=None,
                             name='test-ensemble', random_seed=42)

        self.assertTrue("Missing required keyword argument: atoms"
                        in str(context.exception))

        # without calculator
        with self.assertRaises(Exception) as context:
            ConcreteEnsemble(calculator=None, atoms=self.atoms,
                             name='test-ensemble', random_seed=42)

        self.assertTrue("Missing required keyword argument: calculator"
                        in str(context.exception))

    def test_property_name(self):
        """Tests name property."""
        self.assertEqual('test-ensemble', self.ensemble.name)

    def test_property_atoms(self):
        """Tests atoms property."""
        self.assertEqual(self.atoms, self.ensemble.atoms)

    def test_property_random_seed(self):
        """Tests random seed property."""
        self.assertEqual(self.ensemble.random_seed, 42)

    def test_property_accepted_trials(self):
        """Tests property accepted trials."""
        self.assertEqual(self.ensemble.accepted_trials, 0)
        self.ensemble.accepted_trials += 1
        self.assertEqual(self.ensemble.accepted_trials, 1)

    def test_property_totals_trials(self):
        """Tests property accepted trials."""
        self.assertEqual(self.ensemble.total_trials, 0)
        self.ensemble.total_trials += 1
        self.assertEqual(self.ensemble.total_trials, 1)

    def test_property_acceptance_ratio(self):
        """Tests property acceptance ratio."""
        self.ensemble.total_trials = 30
        self.ensemble.accepted_trials = 15
        self.assertEqual(self.ensemble.acceptance_ratio, 0.5)

    def test_property_calculator(self):
        """Tests the calculator property."""
        pass

    def test_get_next_random_number(self):
        """Tests the get_next_random_number method."""
        self.assertAlmostEqual(
            self.ensemble._next_random_number(), 0.6394267984578837)

    def test_run(self):
        """Tests the run method."""

        n_iters = 364
        self.ensemble.run(n_iters)
        self.assertEqual(self.ensemble.step, n_iters)
        dc_data = self.ensemble.data_container.get_data(tags=['Parakeet2'])

        number_of_observations = len([x for x in dc_data if x is not None])
        # plus one since we also count step 0
        self.assertEqual(
            number_of_observations,
            n_iters // self.ensemble.observers['Parakeet2'].interval + 1)

        # run it again to check that step is the same
        n_iters = 50
        self.ensemble.run(n_iters, reset_step=True)
        self.assertEqual(self.ensemble.step, 50)

        # run it yet again to check that step accumulates
        n_iters = 10
        self.ensemble.run(n_iters, reset_step=False)
        self.ensemble.run(n_iters, reset_step=False)
        self.assertEqual(self.ensemble.step, 70)

        # Do a number of steps of continuous runs and see that
        # we get the expected number of parakeet observations.
        for i in range(30):
            self.ensemble.reset_data_container()
            run_iters = [1, 50, 100, 200, i]
            for n_iter in run_iters:
                self.ensemble.run(n_iter)
            total_iters = sum(run_iters)
            # Check that the number of iters are correct
            self.assertEqual(self.ensemble.step, total_iters)
            dc_data = self.ensemble.data_container.get_data(tags=['Parakeet2'])
            number_of_observations = len(
                [x for x in dc_data if x is not None])
            # plus one since we also count step 0
            self.assertEqual(
                number_of_observations,
                total_iters //
                self.ensemble.observers['Parakeet2'].interval + 1)

    def test_run_with_dict_observer(self):
        """Tests the run method with a dict observer."""
        observer = DictObserver(interval=28)
        self.ensemble.attach_observer(observer)

        n_iters = 364
        self.ensemble.run(n_iters)
        self.assertEqual(self.ensemble.step, n_iters)
        dc_data = \
            self.ensemble.data_container.get_data(tags=['value_1', 'value_2'])

        self.assertEqual(len(dc_data[0]), len(dc_data[1]))

        number_of_observations = len([x for x in dc_data[0] if x is not None])
        # plus one since we also count step 0
        self.assertEqual(
            number_of_observations,
            n_iters // self.ensemble.observers['Ayaymama'].interval + 1)

    def test_backup_file(self):
        """Tests data is being saved and can be read by the ensemble."""
        # set-up ensemble with a non-inf write period
        ensemble = ConcreteEnsemble(calculator=self.calculator,
                                    atoms=self.atoms,
                                    name='this-ensemble',
                                    data_container='my-datacontainer.dc',
                                    data_container_write_period=1e-2,
                                    ensemble_data_write_interval=14,
                                    trajectory_write_interval=56)

        # attach observer
        observer = ParakeetObserver(interval=14, tag='Parakeet2')
        ensemble.attach_observer(observer)

        # back-up data while run ensemble and then read the file
        try:
            n_iters = 182
            ensemble.run(n_iters)
            dc_read = DataContainer.read('my-datacontainer.dc')
        finally:
            os.remove('my-datacontainer.dc')

        # check data container
        dc_data = dc_read.get_data(tags=['Parakeet2'])
        self.assertEqual(
            len(dc_data),
            n_iters // observer.interval + 1)

        # write data container to tempfile
        temp_container_file = tempfile.NamedTemporaryFile()
        dc_read.write(temp_container_file.name)

        # initialise a new ensemble with dc file
        ensemble_reloaded = \
            ConcreteEnsemble(calculator=self.calculator,
                             atoms=self.atoms,
                             data_container=temp_container_file.name,
                             ensemble_data_write_interval=14,
                             trajectory_write_interval=56)

        assert_frame_equal(ensemble.data_container.data,
                           ensemble_reloaded.data_container.data,
                           check_dtype=False)

        # run old and new ensemble and check both data containers are equal
        try:
            n_iters = 50
            ensemble.run(n_iters)
        finally:
            os.remove('my-datacontainer.dc')

        ensemble_reloaded.attach_observer(observer)
        ensemble_reloaded.run(n_iters)

        assert_frame_equal(ensemble.data_container.data,
                           ensemble_reloaded.data_container.data,
                           check_dtype=False)

        self.assertEqual(
            ensemble_reloaded.data_container.last_state['last_step'],
            182 + 50)

    def test_internal_run(self):
        """Tests the _run method."""
        pass

    def test_attach_observer(self):
        """Tests the attach method."""
        self.assertEqual(len(self.ensemble.observers), 2)

        self.ensemble.attach_observer(
            ParakeetObserver(interval=10, tag='test_Parakeet'))
        self.assertEqual(self.ensemble.observers['test_Parakeet'].interval, 10)
        self.assertEqual(
            self.ensemble.observers['test_Parakeet'].tag, 'test_Parakeet')
        self.assertEqual(len(self.ensemble.observers), 3)

        # test no duplicates, this should overwrite the last Parakeet
        self.ensemble.attach_observer(
            ParakeetObserver(interval=15), tag='test_Parakeet')
        self.assertEqual(len(self.ensemble.observers), 3)
        self.assertEqual(self.ensemble.observers['test_Parakeet'].interval, 15)
        self.assertEqual(
            self.ensemble.observers['test_Parakeet'].tag, 'test_Parakeet')

        # check that correct exceptions are raised
        with self.assertRaises(TypeError) as context:
            self.ensemble.attach_observer('xyz')
        self.assertTrue('observer has the wrong type'
                        in str(context.exception))

    def test_property_data_container(self):
        """Tests the data container property."""
        self.assertIsInstance(self.ensemble.data_container, DataContainer)

    def test_find_minimum_observation_interval(self):
        """Tests the method to find the minimum observation interval."""
        pass

    def test_property_minimum_observation_interval(self):
        """Tests property minimum observation interval."""
        pass

    def test_get_gcd(self):
        """Tests the get gcd method."""
        input = [2, 4, 6, 8]
        target = 2
        self.assertEqual(self.ensemble._get_gcd(input), target)

        input = [20, 15, 10]
        target = 5
        self.assertEqual(self.ensemble._get_gcd(input), target)

    def test_get_property_change(self):
        """Tests the get property change method."""

        initial_occupations = self.ensemble.configuration.occupations

        indices = [0, 1, 2, 3, 4]
        elements = [13, 31, 13, 31, 13]

        prop_diff = self.ensemble._get_property_change(indices, elements)
        self.assertAlmostEqual(prop_diff, 56)

        # Tests that the method doesn't change the occupation.
        self.assertListEqual(list(initial_occupations),
                             list(self.ensemble.configuration.occupations))

        with self.assertRaises(ValueError) as context:
            self.ensemble.update_occupations(indices, elements+[31])

        self.assertTrue('sites and species must have the same length.'
                        in str(context.exception))

<<<<<<< HEAD
    def test_get_ensemble_data(self):
        """Tests the get ensemble data method."""
        data = self.ensemble.get_ensemble_data()
=======
    def test__get_ensemble_data(self):
        """Test the get ensemble data method."""
        data = self.ensemble._get_ensemble_data()
>>>>>>> a9cfa0fa

        self.assertIn('potential', data.keys())


if __name__ == '__main__':
    unittest.main()<|MERGE_RESOLUTION|>--- conflicted
+++ resolved
@@ -338,15 +338,9 @@
         self.assertTrue('sites and species must have the same length.'
                         in str(context.exception))
 
-<<<<<<< HEAD
-    def test_get_ensemble_data(self):
+    def test__get_ensemble_data(self):
         """Tests the get ensemble data method."""
-        data = self.ensemble.get_ensemble_data()
-=======
-    def test__get_ensemble_data(self):
-        """Test the get ensemble data method."""
         data = self.ensemble._get_ensemble_data()
->>>>>>> a9cfa0fa
 
         self.assertIn('potential', data.keys())
 
