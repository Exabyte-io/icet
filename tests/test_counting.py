--- conflicted
+++ resolved
@@ -11,7 +11,6 @@
 import random
 
 
-<<<<<<< HEAD
 def test_no_symmetry_local_orbitlist_counting(atoms_primitive, atoms_tag, cutoffs, repeatInteger):
     """
     This function creates a primitive orbitlist (no-symmetry) and an orbitlist on supercell
@@ -30,12 +29,6 @@
                          symmetry and no-symmetry orbitlist are not equal.
         RuntimeError: Testing for rocksalt, hcp, perovskite, non-pbc structures
 
-=======
-def test_no_symmetry_local_orbitlist_counting(prim_atoms, cutoffs, repeatInteger):
-    """
-    Creates a primitive orbitlist and create an orbitlist on supercell and
-    then compares the counting over both of them.
->>>>>>> f3c206ce
     """
     atoms = atoms_primitive.copy()
     atoms_repeat = atoms_primitive.copy().repeat(repeatInteger)
@@ -44,17 +37,12 @@
             atom.symbol = "H"
 
     """ Set up neighborlists """
-<<<<<<< HEAD
     neighborlists_primitive = get_neighborlists(atoms=atoms, cutoffs=cutoffs)
-=======
-    neighborlists_prim = get_neighborlists(atoms=atoms, cutoffs=cutoffs)
->>>>>>> f3c206ce
     structure = structure_from_atoms(atoms)
     structure_repeat = structure_from_atoms(atoms_repeat)
     neighborlists_supercell = get_neighborlists(
         atoms=atoms_repeat, cutoffs=cutoffs)
 
-<<<<<<< HEAD
     """ Orbitlist primitive """
     orbitlist_primitive = orbitList.OrbitList(neighborlists_primitive, structure)
     orbitlist_primitive.sort()
@@ -69,49 +57,16 @@
 
     clusterCount_local.count_each_local_orbitlist(
         structure_repeat, orbitlist_primitive)
-=======
-    ##########################################################################
-    #                                                                        #
-    #   set up orbitlists. Important to sort so clusters get same hash       #
-    #                                                                        #
-    ##########################################################################
-
-    """ Orbitlist primitive """
-    prim_orbitlist = orbitList.OrbitList(neighborlists_prim, structure)
-    prim_orbitlist.sort()
-
-    """ orbitlist supercell"""
-    supercell_orbitlist = orbitList.OrbitList(
-        neighborlists_supercell, structure_repeat)
-    supercell_orbitlist.sort()
-
-    ################################################################
-    #                                                              #
-    #             set up clustercounts and count clusters          #
-    #                                                              #
-    ################################################################
-
-    clusterCount_local = ClusterCounts()
-
-    clusterCount_local.count_each_local_orbitlist(
-        structure_repeat, prim_orbitlist)
->>>>>>> f3c206ce
 
     clusterCount_supercell = ClusterCounts()
 
     clusterCount_supercell.count_orbitlist(
         structure_repeat, orbitlist_supercell)
 
-<<<<<<< HEAD
     """ Get the clustercount map """
     cluster_map_local = clusterCount_local.get_cluster_counts()
 
     cluster_map_supercell = clusterCount_supercell.get_cluster_counts()
-=======
-    # Get the clustercount map
-    local_cluster_map = clusterCount_local.get_cluster_counts()
-    supercell_cluster_map = clusterCount_supercell.get_cluster_counts()
->>>>>>> f3c206ce
 
     assert len(cluster_map_local) == len(
         cluster_map_supercell), "Testing total count of clusters using no symmetry "\
@@ -121,15 +76,10 @@
         ), "Testing keys of cluster count using no symmetry local orbitlist "\
         "failed for structure {}".format(atoms_tag)
 
-<<<<<<< HEAD
     for key in cluster_map_local.keys():
         assert cluster_map_local[key] == cluster_map_supercell[key], "Testing cluster "\
             "count using no symmetry local orbitlist failed for {} when "\
             "counts {} != {}".format(atoms_tag, cluster_map_local[key], cluster_map_supercell[key])
-=======
-    for key in local_cluster_map.keys():
-        assert local_cluster_map[key] == supercell_cluster_map[key]
->>>>>>> f3c206ce
 
 
 def get_total_count(cluster_count_dict, cluster):
@@ -184,7 +134,6 @@
     # get neighborlist
     neighborlists = get_neighborlists(atoms=atoms, cutoffs=cutoffs)
 
-<<<<<<< HEAD
     structure = structure_from_atoms(atoms)
 
     neighborlists = get_neighborlists(atoms=atoms, cutoffs=cutoffs)
@@ -198,34 +147,6 @@
         structure_repeat, orbitlist_no_symmetry) Here we use a cutoff so that no extra clusters are found in the symmetry case
     and compare the counts found in both methods
 
-=======
-    # get orbitlist
-    orbitlist_no_symmetry = orbitList.OrbitList(neighborlists, structure)
-    # setup cluster count and count:
-    clusterCount_no_symmetry = ClusterCounts()
-    clusterCount_no_symmetry.count_each_local_orbitlist(
-        structure_repeat, orbitlist_no_symmetry)
-
-    # get the clustercount map
-    clusterCountMap_no_symmetry = clusterCount_no_symmetry.get_cluster_counts()
-
-    ##################################
-    #                                #
-    #     counting with symmetry     #
-    #                                #
-    ##################################
-
-    # get orbitlist
-    orbitlist_symmetry = create_orbit_list(structure, cutoffs, verbosity=0)
-
-    # setup clustercount and count
-    clustercounts_symmetry = ClusterCounts()
-    clustercounts_symmetry.count_each_local_orbitlist(
-        structure_repeat, orbitlist_symmetry)
-
-    # get the clustercount map
-    clusterCountMap_symmetry = clustercounts_symmetry.get_cluster_counts()
->>>>>>> f3c206ce
 
     """ Get the clustercount map """
     cluster_map_no_symmetry = clusterCount_no_symmetry.get_cluster_counts()
