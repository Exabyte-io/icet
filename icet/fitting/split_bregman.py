--- conflicted
+++ resolved
@@ -6,7 +6,8 @@
 from scipy.optimize import minimize
 
 
-def split_bregman(A, y, mu=1e-3, lmbda=100, n_iters=1000, tol=1e-6, verbose=0):
+def fit_split_bregman(A, y, mu=1e-3, lmbda=100, n_iters=1000, tol=1e-6,
+                      verbose=0):
     """
     Split Bregman Algorithm as defined
     on p. 5 in Nelson, Hart (Compressive
@@ -21,15 +22,16 @@
     mu : float
         Sparseness parameter
     lmbda : float
-<<<<<<< HEAD
         Split Bregman parameter
-=======
-        Split bregman parameter
->>>>>>> 18800718
     n_iters : int
         maximal number of split bregman iterations.
     tol : float
         tolerance for when stopping split bregman iterations.
+
+    Returns
+    ----------
+    results : dict
+        dict containing parameters
     """
     n_cols = A.shape[1]
     d = np.zeros(n_cols)
@@ -47,7 +49,7 @@
             print('Iteration ', i)
         args = (A, y, mu, lmbda, d, b, AtA, ftA)
         res = minimize(_objective_function, x, args, method="BFGS", options={
-                       'disp': False}, jac=__objective_function_derivative)
+                       'disp': False}, jac=_objective_function_derivative)
         x = res.x
 
         d = _shrink(mu*x + b, 1.0/lmbda)
@@ -63,23 +65,21 @@
 
         old_norm = new_norm
     else:
-        print("Warning: split bregman ran for max iters")
+        print("Warning: Split Bregman ran for max iters")
 
-    tmp = np.dot(A, x) - y
-    res = np.dot(tmp.conj().transpose(), tmp)
     fit_results = {'parameters': x}
     return fit_results
 
 
 def _objective_function(x, A, y, mu, lmbda, d, b, AtA, ftA):
-    """
-    Objective function to minimize by BFGS.
+    """ Objective function to minimized.
 
-    Parameters:
-    x : numpy array
-        solution vector
-    y : numpy array
-        target vector
+    Parameters
+    -----------
+    X : matrix / array
+        fit matrix
+    y : array
+        target array
     mu : float
         the parameter that adjusts sparseness.
     lmbda : float
@@ -92,7 +92,6 @@
         sensing matrix transpose times sensing matrix.
     ftA : matrix
         np.dot(y.conj().transpose(), A)
-
     """
 
     error_vector = np.dot(A, x) - y
@@ -114,19 +113,15 @@
     return obj_function
 
 
-def __objective_function_derivative(x, A, y, mu, lmbda, d, b, AtA, ftA):
-    """
-    The derivative of the objective function.
+def _objective_function_derivative(x, A, y, mu, lmbda, d, b, AtA, ftA):
+    """ Derivative of the objective function.
 
-    More things can be precomputed in this
-    function, but you wont gain that much
-    since the heavy matrix operations are alread precomputed.
-
-    Parameters:
-    x : numpy array
-        target vector
-    y : numpy array
-        solution vector
+    Parameters
+    -----------
+    X : matrix / array
+        fit matrix
+    y : array
+        target array
     mu : float
         the parameter that adjusts sparseness.
     lmbda : float
@@ -152,7 +147,9 @@
     in Nelson, Hart (Compressive sensing as a new
     paradigm for model building).
 
+    Parameters
+    -----------
     y : numpy array
     alpha : float
     """
-    return np.sign(y)*np.maximum(np.abs(y)-alpha, 0.0)+    return np.sign(y) * np.maximum(np.abs(y) - alpha, 0.0)