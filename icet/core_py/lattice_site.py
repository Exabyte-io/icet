from functools import total_ordering

import numpy as np


@total_ordering
class LatticeSite(object):
    """
    Representation of a lattice site.
    This is basically a named tuple with
    index and unitcell_offset as attributes but it
    also defines comparing LatticeSites.
    """

    def __init__(self, index, unitcell_offset):
        """
        LatticeSite initializer.

        parameters
        ----------
        index : int
            Refers to an index in a lattice
        unitcell_offset : ndarray with shape (3,)
            Refers to an unitcell_offset of the unit
            cell vectors.

        """
        self._index = index
        if isinstance(unitcell_offset, list):
            self._unitcell_offset = np.array(unitcell_offset)
        else:
            self._unitcell_offset = unitcell_offset

    @property
    def index(self):
        """
        The index refers to an index in a lattice.
        """
        return self._index

    @property
    def unitcell_offset(self):
        """
        Returns the unitcell offset with type ndarray with shape (3,).
        """
        return self._unitcell_offset

    @unitcell_offset.setter
    def unitcell_offset(self, offset):
        self._unitcell_offset = offset

    def __eq__(self, other):
        """
        Test equality of this and another LatticeSite

        Will first test index, then unitcell_offset element by element.
        It will return True/False at first difference it spots.
        If no difference is found the two objects are equal.
        """
        if self.index != other.index:
            return False
        for i in range(3):
            if self.unitcell_offset[i] != other.unitcell_offset[i]:
                return False
        return True

    def __lt__(self, other):
        """
        Test if this Lattice Site is less than the
        other LatticeSite

        Will first test index, then unitcell_offset element by element.
        It will return True/False at first difference it spots.
        If no difference is found the two objects are equal
        and False is returned.
        """
        if self.index != other.index:
            return self.index < other.index
        for offset, offset_other in zip(self.unitcell_offset,
                                        other.unitcell_offset):
            if offset != offset_other:
                return offset < offset_other
        return False

    def __hash__(self):
        """
        Generate a hash based on index and unitcell_offset.
        """
        return hash((self.index, self.unitcell_offset[0],
                     self.unitcell_offset[1], self.unitcell_offset[2]))

    def __str__(self):
        """
        Return  index and unitcell_offset in str format
        """

        return '{} : {}'.format(self.index, self.unitcell_offset)

    def __repr__(self):
        """
        Return  index and unitcell_offset in str format
        """

<<<<<<< HEAD
        return self.__str__()
=======
        return '{} : {}'.format(self.index, self.unitcell_offset)

>>>>>>> 4e70d2e1
<|MERGE_RESOLUTION|>--- conflicted
+++ resolved
@@ -1,109 +1,104 @@
-from functools import total_ordering
-
-import numpy as np
-
-
-@total_ordering
-class LatticeSite(object):
-    """
-    Representation of a lattice site.
-    This is basically a named tuple with
-    index and unitcell_offset as attributes but it
-    also defines comparing LatticeSites.
-    """
-
-    def __init__(self, index, unitcell_offset):
-        """
-        LatticeSite initializer.
-
-        parameters
-        ----------
-        index : int
-            Refers to an index in a lattice
-        unitcell_offset : ndarray with shape (3,)
-            Refers to an unitcell_offset of the unit
-            cell vectors.
-
-        """
-        self._index = index
-        if isinstance(unitcell_offset, list):
-            self._unitcell_offset = np.array(unitcell_offset)
-        else:
-            self._unitcell_offset = unitcell_offset
-
-    @property
-    def index(self):
-        """
-        The index refers to an index in a lattice.
-        """
-        return self._index
-
-    @property
-    def unitcell_offset(self):
-        """
-        Returns the unitcell offset with type ndarray with shape (3,).
-        """
-        return self._unitcell_offset
-
-    @unitcell_offset.setter
-    def unitcell_offset(self, offset):
-        self._unitcell_offset = offset
-
-    def __eq__(self, other):
-        """
-        Test equality of this and another LatticeSite
-
-        Will first test index, then unitcell_offset element by element.
-        It will return True/False at first difference it spots.
-        If no difference is found the two objects are equal.
-        """
-        if self.index != other.index:
-            return False
-        for i in range(3):
-            if self.unitcell_offset[i] != other.unitcell_offset[i]:
-                return False
-        return True
-
-    def __lt__(self, other):
-        """
-        Test if this Lattice Site is less than the
-        other LatticeSite
-
-        Will first test index, then unitcell_offset element by element.
-        It will return True/False at first difference it spots.
-        If no difference is found the two objects are equal
-        and False is returned.
-        """
-        if self.index != other.index:
-            return self.index < other.index
-        for offset, offset_other in zip(self.unitcell_offset,
-                                        other.unitcell_offset):
-            if offset != offset_other:
-                return offset < offset_other
-        return False
-
-    def __hash__(self):
-        """
-        Generate a hash based on index and unitcell_offset.
-        """
-        return hash((self.index, self.unitcell_offset[0],
-                     self.unitcell_offset[1], self.unitcell_offset[2]))
-
-    def __str__(self):
-        """
-        Return  index and unitcell_offset in str format
-        """
-
-        return '{} : {}'.format(self.index, self.unitcell_offset)
-
-    def __repr__(self):
-        """
-        Return  index and unitcell_offset in str format
-        """
-
-<<<<<<< HEAD
-        return self.__str__()
-=======
-        return '{} : {}'.format(self.index, self.unitcell_offset)
-
->>>>>>> 4e70d2e1
+from functools import total_ordering
+
+import numpy as np
+
+
+@total_ordering
+class LatticeSite(object):
+    """
+    Representation of a lattice site.
+    This is basically a named tuple with
+    index and unitcell_offset as attributes but it
+    also defines comparing LatticeSites.
+    """
+
+    def __init__(self, index, unitcell_offset):
+        """
+        LatticeSite initializer.
+
+        parameters
+        ----------
+        index : int
+            Refers to an index in a lattice
+        unitcell_offset : ndarray with shape (3,)
+            Refers to an unitcell_offset of the unit
+            cell vectors.
+
+        """
+        self._index = index
+        if isinstance(unitcell_offset, list):
+            self._unitcell_offset = np.array(unitcell_offset)
+        else:
+            self._unitcell_offset = unitcell_offset
+
+    @property
+    def index(self):
+        """
+        The index refers to an index in a lattice.
+        """
+        return self._index
+
+    @property
+    def unitcell_offset(self):
+        """
+        Returns the unitcell offset with type ndarray with shape (3,).
+        """
+        return self._unitcell_offset
+
+    @unitcell_offset.setter
+    def unitcell_offset(self, offset):
+        self._unitcell_offset = offset
+
+    def __eq__(self, other):
+        """
+        Test equality of this and another LatticeSite
+
+        Will first test index, then unitcell_offset element by element.
+        It will return True/False at first difference it spots.
+        If no difference is found the two objects are equal.
+        """
+        if self.index != other.index:
+            return False
+        for i in range(3):
+            if self.unitcell_offset[i] != other.unitcell_offset[i]:
+                return False
+        return True
+
+    def __lt__(self, other):
+        """
+        Test if this Lattice Site is less than the
+        other LatticeSite
+
+        Will first test index, then unitcell_offset element by element.
+        It will return True/False at first difference it spots.
+        If no difference is found the two objects are equal
+        and False is returned.
+        """
+        if self.index != other.index:
+            return self.index < other.index
+        for offset, offset_other in zip(self.unitcell_offset,
+                                        other.unitcell_offset):
+            if offset != offset_other:
+                return offset < offset_other
+        return False
+
+    def __hash__(self):
+        """
+        Generate a hash based on index and unitcell_offset.
+        """
+        return hash((self.index, self.unitcell_offset[0],
+                     self.unitcell_offset[1], self.unitcell_offset[2]))
+
+    def __str__(self):
+        """
+        Return  index and unitcell_offset in str format
+        """
+
+        return '{} : {}'.format(self.index, self.unitcell_offset)
+
+    def __repr__(self):
+        """
+        Return  index and unitcell_offset in str format
+        """
+
+        return self.__str__()