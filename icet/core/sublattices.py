--- conflicted
+++ resolved
@@ -63,15 +63,6 @@
     def __init__(self, allowed_species: List[List[str]], primitive_structure: Atoms,
                  structure: Atoms):
 
-<<<<<<< HEAD
-        # sorted unique sites, this basically decides A, B, C... sublattices
-
-        active_lattices = sorted([tuple(sorted(symbols))
-                                  for symbols in allowed_species if len(symbols) > 1])
-        inactive_lattices = sorted(
-            [tuple(sorted(symbols)) for symbols in allowed_species if len(symbols) == 1])
-        self._allowed_species = active_lattices + inactive_lattices
-=======
         # sorted unique sites, this basically decides A, B, C... sublattices        
         active_lattices = sorted(set([tuple(sorted(symbols))
                                       for symbols in allowed_species if len(symbols) > 1]))
@@ -82,7 +73,6 @@
         n = int(np.sqrt(len(self._allowed_species))) + 1
         symbol_list = [''.join(p) for r in range(1, n+1) for p in product(ascii_uppercase, repeat=r)]
 
->>>>>>> 6b79e7cb
 
         cpp_prim_structure = Structure.from_atoms(primitive_structure)
         self._sublattices = []
