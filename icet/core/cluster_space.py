import pickle

from ase import Atoms
from collections import OrderedDict

from _icet import ClusterSpace as _ClusterSpace
from icet.tools.geometry import get_primitive_structure, add_vacuum_in_non_pbc
from icet.core.orbit_list import create_orbit_list
from icet.core.structure import Structure


class ClusterSpace(_ClusterSpace):
    """
    This class provides functionality for generating and maintaining cluster
    spaces.

    Parameters
    ----------
    atoms : ASE Atoms object / icet Structure object (bi-optional)
        atomic configuration
    cutoffs : list of floats
        cutoff radii per order that define the cluster space
    chemical_symbols : list of strings
        list of chemical symbols, each of which must map to an element of
        the periodic table
    Mi : list / dictionary / int
        * if a list is provided, it must contain as many elements as there
          are sites and each element represents the number of allowed
          components on the respective site
        * if a dictionary is provided the key represent the site index and
          the value the number of allowed components
        * if a single `int` is provided each site the number of allowed
          components will be set to `Mi` for sites in the structure
    verbosity : int
        verbosity level
    """

    def __init__(self, atoms, cutoffs, chemical_symbols,
                 Mi=None, verbosity=0):
        assert isinstance(atoms, Atoms), \
            'input configuration must be an ASE Atoms object'

        self._atoms = atoms
        self._cutoffs = cutoffs
        self._chemical_symbols = chemical_symbols
        self._mi = Mi
        self._verbosity = verbosity

        # set up orbit list
        orbit_list = create_orbit_list(Structure.from_atoms(atoms),
                                       self._cutoffs,
                                       verbosity=verbosity)
        orbit_list.sort()

        # handle occupations
        if Mi is None:
            Mi = len(chemical_symbols)
        if isinstance(Mi, dict):
            Mi = self._get_Mi_from_dict(Mi,
                                        orbit_list.get_primitive_structure())
        if not isinstance(Mi, list):
            if isinstance(Mi, int):
                Mi = [Mi] * len(orbit_list.get_primitive_structure())
            else:
                raise Exception('Mi has wrong type (ClusterSpace)')
        assert len(Mi) == len(orbit_list.get_primitive_structure()), \
            'len(Mi) does not equal the number of sites' \
            + ' in the primitive structure'

        # call (base) C++ constructor
        _ClusterSpace.__init__(self, Mi, chemical_symbols, orbit_list)

    @staticmethod
    def _get_Mi_from_dict(Mi, atoms):
        """
        Mi maps the orbit index to the number of allowed components. This
        function maps a dictionary onto the list format that is used
        internatlly for representing Mi.

        Parameters
        ----------
        Mi : dict
            each site in the structure should be represented by one entry in
            this dictionary, where the key is the site index and the value is
            the number of components that are allowed on the repsective site
        atoms : ASE Atoms / icet Structure object
            atomic configuration

        Returns
        -------
        list
            number of species that are allowed on each site

        Todo
        ----
        * rename function
        * remove bi-optionality between icet Structure and ASE Atoms input
        """
        assert isinstance(atoms, (Atoms, Structure)), \
            'input configuration must be an ASE Atoms/icet Structure object'
        if isinstance(atoms, Atoms):
            cluster_data = get_singlet_info(atoms)
        else:
            cluster_data = get_singlet_info(atoms.to_atoms())
        Mi_ret = [-1] * len(atoms)
        for singlet in cluster_data:
            for site in singlet['sites']:
                if singlet['orbit_index'] not in Mi:
                    raise Exception('Mi for site {} missing from dictionary'
                                    ''.format(singlet['orbit_index']))
                Mi_ret[site[0].index] = Mi[singlet['orbit_index']]

        return Mi_ret

    def _get_string_representation(self, print_threshold=None,
                                   print_minimum=10):
        """
        String representation of the cluster space that provides an overview of
        the orbits (order, radius, multiplicity etc) that constitute the space.

        Parameters
        ----------
        print_threshold : int
            if the number of orbits exceeds this number print dots
        print_minimum : int
            number of lines printed from the top and the bottom of the orbit
            list if `print_threshold` is exceeded

        Returns
        -------
        multi-line string
            string representation of the cluster space.
        """

        def repr_orbit(orbit, header=False):
            formats = {'order': '{:2}',
                       'radius': '{:8.4f}',
                       'multiplicity': '{:4}',
                       'index': '{:4}',
                       'orbit_index': '{:4}',
                       'multi_component_vector': '{:}'}
            s = []
            for name, value in orbit.items():
                str_repr = formats[name].format(value)
                n = max(len(name), len(str_repr))
                if header:
                    s += ['{s:^{n}}'.format(s=name, n=n)]
                else:
                    s += ['{s:^{n}}'.format(s=str_repr, n=n)]
            return ' | '.join(s)

        # basic information
        # (use largest orbit to obtain maximum line length)
        prototype_orbit = self.orbit_data[-1]
        width = len(repr_orbit(prototype_orbit))
        s = []
        s += ['{s:=^{n}}'.format(s=' Cluster Space ', n=width)]
<<<<<<< HEAD
        s += [' subelements: {}'.format(' '.join(self.get_chemical_symbols()))]
=======
        s += [' chemical species: {}'
              .format(' '.join(self.get_atomic_numbers()))]
>>>>>>> a3827d7d
        s += [' cutoffs: {}'.format(' '.join(['{:.4f}'.format(co)
                                              for co in self._cutoffs]))]
        s += [' total number of orbits: {}'.format(len(self))]
        t = ['{}= {}'.format(k, c)
             for k, c in self.get_number_of_orbits_by_order().items()]
        s += [' number of orbits by order: {}'.format('  '.join(t))]

        # table header
        s += [''.center(width, '-')]
        s += [repr_orbit(prototype_orbit, header=True)]
        s += [''.center(width, '-')]

        # table body
        index = 0
        orbit_list_info = self.orbit_data
        while index < len(orbit_list_info):
            if (print_threshold is not None and
                    len(self) > print_threshold and
                    index >= print_minimum and
                    index <= len(self) - print_minimum):
                index = len(self) - print_minimum
                s += [' ...']
            s += [repr_orbit(orbit_list_info[index]).rstrip()]
            index += 1
        s += [''.center(width, '=')]

        return '\n'.join(s)

    def __repr__(self):
        """ String representation. """
        return self._get_string_representation(print_threshold=50)

    def print_overview(self, print_threshold=None, print_minimum=10):
        """
        Print an overview of the cluster space in terms of the orbits (order,
        radius, multiplicity etc).

        Parameters
        ----------
        print_threshold : int
            if the number of orbits exceeds this number print dots
        print_minimum : int
            number of lines printed from the top and the bottom of the orbit
            list if `print_threshold` is exceeded
        """
        print(self._get_string_representation(print_threshold=print_threshold,
                                              print_minimum=print_minimum))

    @property
    def orbit_data(self):
        """
        list of dicts : list of orbits ith information regarding
        order, radius, multiplicity etc
        """
        data = []
        zerolet = OrderedDict([('index', 0),
                               ('order', 0),
                               ('radius', 0),
                               ('multiplicity', 1),
                               ('orbit_index', -1)])

        data.append(zerolet)
        index = 1
        while index < len(self):
            cluster_space_info = self.get_cluster_space_info(index)
            orbit_index = cluster_space_info[0]
            mc_vector = cluster_space_info[1]
            orbit = self.get_orbit(orbit_index)
            local_Mi = self.get_allowed_occupations(
                self._get_primitive_structure(), orbit.representative_sites)
            mc_vectors = orbit.get_mc_vectors(local_Mi)
            mc_permutations = self.get_mc_vector_permutations(
                mc_vectors, orbit_index)
            mc_index = mc_vectors.index(mc_vector)
            mc_permutations_multiplicity = len(mc_permutations[mc_index])
            cluster = self.get_orbit(orbit_index).get_representative_cluster()
            multiplicity = len(self.get_orbit(
                               orbit_index).get_equivalent_sites())
            record = OrderedDict([('index', index),
                                  ('order', cluster.order),
                                  ('radius', cluster.radius),
                                  ('multiplicity', multiplicity *
                                   mc_permutations_multiplicity),
                                  ('orbit_index', orbit_index)])
            record['multi_component_vector'] = mc_vector
            data.append(record)
            index += 1
        return data

    def get_number_of_orbits_by_order(self):
        """
        Return the number of orbits by order.

        Returns
        -------
        dictionary (ordered)
            the key represents the order, the value represents the number of
            orbits
        """
        count_orbits = {}
        for orbit in self.orbit_data:
            k = orbit['order']
            count_orbits[k] = count_orbits.get(k, 0) + 1
        return OrderedDict(sorted(count_orbits.items()))

    def get_cluster_vector(self, atoms):
        """
        Returns the cluster vector for a structure.

        Parameters
        ----------
        atoms : ASE Atoms object
            atomic configuration

        Returns
        -------
        NumPy array
            the cluster vector
        """
        assert isinstance(atoms, Atoms), \
            'input configuration must be an ASE Atoms object'
        if not atoms.pbc.all():
            add_vacuum_in_non_pbc(atoms)
        else:
            atoms = get_primitive_structure(atoms)
        return _ClusterSpace.get_cluster_vector(self,
                                                Structure.from_atoms(atoms))

    @property
    def primitive_structure(self):
        """
        ASE Atoms object : primitive structure on which the cluster space
        is based
        """
        return self._get_primitive_structure().to_atoms()

    @property
    def chemical_symbols(self):
        """
        list of str : list of elements considered
        """
        return self._chemical_symbols.copy()

    @property
    def cutoffs(self):
        """ list : cutoffs used for initializing the cluster space """
        return self._cutoffs

    def write(self, filename):
        """
        Save cluster space to a file.

        Parameters
        ---------
        filename : str
        filename for file
        """

        parameters = {'atoms': self._atoms.copy(),
                      'cutoffs': self._cutoffs,
                      'chemical_symbols': self._chemical_symbols,
                      'Mi': self._mi,
                      'verbosity': self._verbosity}
        with open(filename, 'wb') as handle:
            pickle.dump(parameters, handle, protocol=pickle.HIGHEST_PROTOCOL)

    @staticmethod
    def read(filename):
        """
        Read cluster space from filename.

        Parameters
        ---------
        filename : str with filename to saved
        cluster space.
        """
        if isinstance(filename, str):
            with open(filename, 'rb') as handle:
                parameters = pickle.load(handle)
        else:
            parameters = pickle.load(filename)

        return ClusterSpace(parameters['atoms'],
                            parameters['cutoffs'],
                            parameters['chemical_symbols'],
                            parameters['Mi'],
                            parameters['verbosity'])


def get_singlet_info(atoms, return_cluster_space=False):
    """
    Retrieve information concerning the singlets in the input structure.

    Parameters
    ----------
    atoms : ASE Atoms object
        atomic configuration
    return_cluster_space : boolean
        return the cluster space created during the process

    Returns
    -------
    list of dicts
        each dictionary in the list represents one orbit
    ClusterSpace object (optional)
        cluster space created during the process
    """
    assert isinstance(atoms, Atoms), \
        'input configuration must be an ASE Atoms object'

    # create dummy elements and cutoffs
    chemical_symbols = ['H', 'He']
    cutoffs = [0.0]

    cs = ClusterSpace(atoms, cutoffs, chemical_symbols)

    singlet_data = []

    for i in range(1, len(cs)):
        cluster_space_info = cs.get_cluster_space_info(i)
        orbit_index = cluster_space_info[0]
        cluster = cs.get_orbit(orbit_index).get_representative_cluster()
        multiplicity = len(cs.get_orbit(orbit_index).get_equivalent_sites())
        assert len(cluster) == 1, \
            'Cluster space contains higher-order terms (beyond singlets)'

        singlet = {}
        singlet['orbit_index'] = orbit_index
        singlet['sites'] = cs.get_orbit(orbit_index).get_equivalent_sites()
        singlet['multiplicity'] = multiplicity
        singlet['representative_site'] = cs.get_orbit(
            orbit_index).get_representative_sites()
        singlet_data.append(singlet)

    if return_cluster_space:
        return singlet_data, cs
    else:
        return singlet_data


def get_singlet_configuration(atoms, to_primitive=False):
    """
    Return atomic configuration decorated with a different element for each
    Wyckoff site. This is useful for visualization and analysis.

    Parameters
    ----------
    atoms : ASE Atoms object
        atomic configuration
    to_primitive : boolean
        if True the input structure will be reduced to its primitive unit cell
        before processing

    Returns
    -------
    ASE Atoms object
        structure with singlets highlighted by different elements
    """
    from ase.data import chemical_symbols
    assert isinstance(atoms, Atoms), \
        'input configuration must be an ASE Atoms object'
    cluster_data, cluster_space = get_singlet_info(atoms,
                                                   return_cluster_space=True)

    if to_primitive:
        singlet_configuration = cluster_space.primitive_structure
        for singlet in cluster_data:
            for site in singlet['sites']:
                element = chemical_symbols[singlet['orbit_index'] + 1]
                atom_index = site[0].index
                singlet_configuration[atom_index].symbol = element
    else:
        singlet_configuration = atoms.copy()
        singlet_configuration = add_vacuum_in_non_pbc(singlet_configuration)
        orbit_list = cluster_space.get_orbit_list()
        orbit_list_supercell \
            = orbit_list.get_supercell_orbit_list(singlet_configuration)
        for singlet in cluster_data:
            for site in singlet['sites']:
                element = chemical_symbols[singlet['orbit_index'] + 1]
                sites = orbit_list_supercell.get_orbit(
                    singlet['orbit_index']).get_equivalent_sites()
                for lattice_site in sites:
                    k = lattice_site[0].index
                    singlet_configuration[k].symbol = element

    return singlet_configuration


def view_singlets(atoms, to_primitive=False):
    """
    Visualize singlets in a structure using the ASE graphical user interface.

    Parameters
    ----------
    atoms : ASE Atoms object
        atomic configuration
    to_primitive : boolean
        if True the input structure will be reduced to its primitive unit cell
        before processing
    """
    from ase.visualize import view
    assert isinstance(atoms, Atoms), \
        'input configuration must be an ASE Atoms object'
    singlet_configuration = get_singlet_configuration(
        atoms, to_primitive=to_primitive)
    view(singlet_configuration)<|MERGE_RESOLUTION|>--- conflicted
+++ resolved
@@ -155,12 +155,8 @@
         width = len(repr_orbit(prototype_orbit))
         s = []
         s += ['{s:=^{n}}'.format(s=' Cluster Space ', n=width)]
-<<<<<<< HEAD
-        s += [' subelements: {}'.format(' '.join(self.get_chemical_symbols()))]
-=======
         s += [' chemical species: {}'
-              .format(' '.join(self.get_atomic_numbers()))]
->>>>>>> a3827d7d
+              .format(' '.join(self.get_chemical_symbols()))]
         s += [' cutoffs: {}'.format(' '.join(['{:.4f}'.format(co)
                                               for co in self._cutoffs]))]
         s += [' total number of orbits: {}'.format(len(self))]
@@ -229,10 +225,10 @@
             orbit_index = cluster_space_info[0]
             mc_vector = cluster_space_info[1]
             orbit = self.get_orbit(orbit_index)
-            local_Mi = self.get_allowed_occupations(
+            local_Mi = self.get_number_of_allowed_occupations_for_each_site(
                 self._get_primitive_structure(), orbit.representative_sites)
             mc_vectors = orbit.get_mc_vectors(local_Mi)
-            mc_permutations = self.get_mc_vector_permutations(
+            mc_permutations = self.get_multi_component_vector_permutations(
                 mc_vectors, orbit_index)
             mc_index = mc_vectors.index(mc_vector)
             mc_permutations_multiplicity = len(mc_permutations[mc_index])
