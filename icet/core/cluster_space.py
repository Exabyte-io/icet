"""
This module provides the ClusterSpace class.
"""

import copy
import pickle
import tempfile
import tarfile
import numpy as np

from collections import OrderedDict
from typing import List, Union

from _icet import ClusterSpace as _ClusterSpace
from ase import Atoms
from ase.io import write as ase_write
from ase.io import read as ase_read
from icet.core.orbit_list import OrbitList
from icet.core.structure import Structure
from icet.tools.geometry import (add_vacuum_in_non_pbc,
                                 get_decorated_primitive_structure)


class ClusterSpace(_ClusterSpace):
    """
    This class provides functionality for generating and maintaining
    cluster spaces.

    **Note:**
    In icet all :class:`ase.Atoms` objects must have periodic boundary
    conditions. When carrying out cluster-expansions for surfaces and
    nano-particles it is therefore recommended to embed the atoms
    object in a vacuum and use periodic boundary conditions. This can
    be done using e.g., :func:`ase.Atoms.center`.

    Parameters
    ----------
    atoms : ase.Atoms
        atomic configuration
    cutoffs : list(float)
        cutoff radii per order that define the cluster space
    chemical_symbols : list(str) or list(list(str))
        list of chemical symbols, each of which must map to an element
        of the periodic table

        If a list of chemical symbols is provided, all sites on the
        lattice will have the same allowed occupations as the input
        list.

        If a list of list of chemical symbols is provided then the
        outer list must be the same length as the atoms object and
        ``chemical_symbols[i]`` will correspond to the allowed species
        on lattice site ``i``.

    Examples
    --------
    The following snippets illustrate several common situations::

        from ase.build import bulk
        from ase.io import read
        from icet import ClusterSpace

        # AgPd alloy with pairs up to 7.0 A and triplets up to 4.5 A
        prim = bulk('Ag')
        cs = ClusterSpace(atoms=prim, cutoffs=[7.0, 4.5],
                          chemical_symbols=[['Ag', 'Pd']])
        print(cs)

        # (Mg,Zn)O alloy on rocksalt lattice with pairs up to 8.0 A
        prim = bulk('MgO', crystalstructure='rocksalt', a=6.0)
        cs = ClusterSpace(atoms=prim, cutoffs=[8.0],
                          chemical_symbols=[['Mg', 'Zn'], ['O']])
        print(cs)

        # (Ga,Al)(As,Sb) alloy with pairs, triplets, and quadruplets
        prim = bulk('GaAs', crystalstructure='zincblende', a=6.5)
        cs = ClusterSpace(atoms=prim, cutoffs=[7.0, 6.0, 5.0],
                          chemical_symbols=[['Ga', 'Al'], ['As', 'Sb']])
        print(cs)

        # PdCuAu alloy with pairs and triplets
        prim = bulk('Pd')
        cs = ClusterSpace(atoms=prim, cutoffs=[7.0, 5.0],
                          chemical_symbols=[['Au', 'Cu', 'Pd']])
        print(cs)


    """

    def __init__(self,
                 atoms: Atoms,
                 cutoffs: List[float],
                 chemical_symbols: Union[List[str], List[List[str]]]) -> None:

        if not isinstance(atoms, Atoms):
            raise TypeError('Input configuration must be an ASE Atoms object'
                            ', not type {}'.format(type(atoms)))
        if not all(atoms.pbc):
            raise ValueError('Input structure must have periodic boundary '
                             'condition')

        self._cutoffs = cutoffs.copy()
        self._input_atoms = atoms.copy()
        self._input_chemical_symbols = copy.deepcopy(chemical_symbols)
        chemical_symbols = self._get_chemical_symbols()

        self._prune_history = []

        # set up primitive
        decorated_primitive, primitive_chemical_symbols = get_decorated_primitive_structure(
                self._input_atoms, chemical_symbols)
        self._primitive_chemical_symbols = primitive_chemical_symbols
        assert len(decorated_primitive) == len(primitive_chemical_symbols)

        # set up orbit list
        self._orbit_list = OrbitList(decorated_primitive, self._cutoffs)
        self._orbit_list.remove_inactive_orbits(primitive_chemical_symbols)

        # call (base) C++ constructor
        _ClusterSpace.__init__(self, primitive_chemical_symbols, self._orbit_list)

    def _get_chemical_symbols(self):
        """ Returns chemical symbols using input atoms and input
        chemical symbols. Carries out multiple sanity checks. """

        # setup chemical symbols as List[List[str]]
        if all(isinstance(i, str) for i in self._input_chemical_symbols):
            chemical_symbols = [self._input_chemical_symbols] * len(self._input_atoms)
        elif not all(isinstance(i, list) for i in self._input_chemical_symbols):
            raise TypeError("chemical_symbols must be List[str] or List[List[str]], not {}".format(
                type(self._input_chemical_symbols)))
        elif len(self._input_chemical_symbols) != len(self._input_atoms):
            raise ValueError('chemical_symbols must have same length as atoms')
        else:
            chemical_symbols = copy.deepcopy(self._input_chemical_symbols)

        for symbols in chemical_symbols:
            if len(symbols) != len(set(symbols)):
                duplicates = [s for s in symbols if symbols.count(s) > 1]
                raise ValueError('Found duplicate symbols {}  on sublattice'.format(duplicates))

        if len([tuple(sorted(s)) for s in chemical_symbols if len(s) > 1]) == 0:
            raise ValueError('No active sites found')

        return chemical_symbols

    def _get_chemical_symbol_representation(self):
        """Returns a str version of the chemical symbols that is
        easier on the eyes.
        """
        nice_str = ''
        if len(self.chemical_symbols) > 4:
            last_symbol = self.chemical_symbols[0]
            count = 1
            for i in range(1, len(self.chemical_symbols)):
                if self.chemical_symbols[i] == last_symbol:
                    count += 1
                    if i == len(self.chemical_symbols)-1:
                        if count == 1:
                            nice_str += '{} '.format(last_symbol)
                        else:
                            nice_str += '{}*{} '.format(count, last_symbol)
                else:
                    if count == 1:
                        nice_str += '{} '.format(last_symbol)
                    else:
                        nice_str += '{}*{} '.format(count, last_symbol)
                    count = 1
                    last_symbol = self.chemical_symbols[i]
        else:
            for s in self.chemical_symbols:
                nice_str += '{} '.format(s)
        return nice_str

    def _get_string_representation(self,
                                   print_threshold: int = None,
                                   print_minimum: int = 10) -> str:
        """
        String representation of the cluster space that provides an overview of
        the orbits (order, radius, multiplicity etc) that constitute the space.

        Parameters
        ----------
        print_threshold
            if the number of orbits exceeds this number print dots
        print_minimum
            number of lines printed from the top and the bottom of the orbit
            list if `print_threshold` is exceeded

        Returns
        -------
        multi-line string
            string representation of the cluster space.
        """

        def repr_orbit(orbit, header=False):
            formats = {'order': '{:2}',
                       'radius': '{:8.4f}',
                       'multiplicity': '{:4}',
                       'index': '{:4}',
                       'orbit_index': '{:4}',
                       'multi_component_vector': '{:}'}
            s = []
            for name, value in orbit.items():
                str_repr = formats[name].format(value)
                n = max(len(name), len(str_repr))
                if header:
                    s += ['{s:^{n}}'.format(s=name, n=n)]
                else:
                    s += ['{s:^{n}}'.format(s=str_repr, n=n)]
            return ' | '.join(s)

        # basic information
        # (use largest orbit to obtain maximum line length)
        prototype_orbit = self.orbit_data[-1]
        width = len(repr_orbit(prototype_orbit))
        s = []  # type: List
        s += ['{s:=^{n}}'.format(s=' Cluster Space ', n=width)]
        s += [' chemical species: {}'
              .format(self._get_chemical_symbol_representation())]
        s += [' cutoffs: {}'.format(' '.join(['{:.4f}'.format(co)
                                              for co in self._cutoffs]))]
        s += [' total number of orbits: {}'.format(len(self))]
        t = ['{}= {}'.format(k, c)
             for k, c in self.get_number_of_orbits_by_order().items()]
        s += [' number of orbits by order: {}'.format('  '.join(t))]

        # table header
        s += [''.center(width, '-')]
        s += [repr_orbit(prototype_orbit, header=True)]
        s += [''.center(width, '-')]

        # table body
        index = 0
        orbit_list_info = self.orbit_data
        while index < len(orbit_list_info):
            if (print_threshold is not None and
                    len(self) > print_threshold and
                    index >= print_minimum and
                    index <= len(self) - print_minimum):
                index = len(self) - print_minimum
                s += [' ...']
            s += [repr_orbit(orbit_list_info[index])]
            index += 1
        s += [''.center(width, '=')]

        return '\n'.join(s)

    def __repr__(self) -> str:
        """ String representation. """
        return self._get_string_representation(print_threshold=50)

    def print_overview(self,
                       print_threshold: int = None,
                       print_minimum: int = 10) -> None:
        """
        Print an overview of the cluster space in terms of the orbits (order,
        radius, multiplicity etc).

        Parameters
        ----------
        print_threshold
            if the number of orbits exceeds this number print dots
        print_minimum
            number of lines printed from the top and the bottom of the orbit
            list if `print_threshold` is exceeded
        """
        print(self._get_string_representation(print_threshold=print_threshold,
                                              print_minimum=print_minimum))

    @property
    def orbit_data(self) -> List[dict]:
        """
        list of orbits with information regarding
        order, radius, multiplicity etc
        """
        data = []
        zerolet = OrderedDict([('index', 0),
                               ('order', 0),
                               ('radius', 0),
                               ('multiplicity', 1),
                               ('orbit_index', -1),
                               ('multi_component_vector', '.')])

        data.append(zerolet)
        index = 1
        while index < len(self):
            cluster_space_info = self.get_cluster_space_info(index)
            orbit_index = cluster_space_info[0]
            mc_vector = cluster_space_info[1]
            orbit = self.get_orbit(orbit_index)
            local_Mi = self.get_number_of_allowed_species_by_site(
                self._get_primitive_structure(), orbit.representative_sites)
            mc_vectors = orbit.get_mc_vectors(local_Mi)
            mc_permutations = self.get_multi_component_vector_permutations(
                mc_vectors, orbit_index)
            mc_index = mc_vectors.index(mc_vector)
            mc_permutations_multiplicity = len(mc_permutations[mc_index])
            cluster = self.get_orbit(orbit_index).get_representative_cluster()
            multiplicity = len(self.get_orbit(
                orbit_index).get_equivalent_sites())
            record = OrderedDict([('index', index),
                                  ('order', cluster.order),
                                  ('radius', cluster.radius),
                                  ('multiplicity', multiplicity *
                                   mc_permutations_multiplicity),
                                  ('orbit_index', orbit_index)])
            record['multi_component_vector'] = mc_vector
            data.append(record)
            index += 1
        return data

    def get_number_of_orbits_by_order(self) -> OrderedDict:
        """
        Returns the number of orbits by order.

        Returns
        -------
        an ordered dictionary where keys and values represent order and number
        of orbits, respectively
        """
        count_orbits = {}  # type: dict[int, int]
        for orbit in self.orbit_data:
            k = orbit['order']
            count_orbits[k] = count_orbits.get(k, 0) + 1
        return OrderedDict(sorted(count_orbits.items()))

    def get_cluster_vector(self, atoms: Atoms) -> np.ndarray:
        """
        Returns the cluster vector for a structure.

        Parameters
        ----------
        atoms
            atomic configuration

        Returns
        -------
        the cluster vector
        """
        assert isinstance(atoms, Atoms), \
            'input configuration must be an ASE Atoms object'
        if not atoms.pbc.all():
            add_vacuum_in_non_pbc(atoms)
        return _ClusterSpace.get_cluster_vector(self, Structure.from_atoms(atoms))

    def _prune_orbit_list(self, indices: List[int]) -> None:
        """
        Prunes the internal orbit list

        Parameters
        ----------
        indices
            indices to all orbits to be removed
        """
        size_before = len(self._orbit_list)

        self._prune_orbit_list_cpp(indices)
        for index in sorted(indices, reverse=True):
            self._orbit_list.remove_orbit(index)
        self._precompute_multi_component_vectors()

        size_after = len(self._orbit_list)
        assert size_before - len(indices) == size_after
        self._prune_history = indices

    @property
    def primitive_structure(self) -> Atoms:
        """
        Primitive structure on which the cluster space is based
        """
        atoms = self._get_primitive_structure().to_atoms()
        # Decorate with the "real" symbols (instead of H, He, Li etc)
        for atom, symbols in zip(atoms, self._primitive_chemical_symbols):
            atom.symbol = min(symbols)
        return atoms

    @property
    def chemical_symbols(self) -> List[List[str]]:
        """
        Chemical species considered
        """
        return self._primitive_chemical_symbols.copy()

    @property
    def cutoffs(self) -> List[float]:
        """
        Cutoffs for the different n-body clusters. Each cutoff radii
        (in Angstroms) defines the largest inter-atomic distance in each
        cluster
        """
        return self._cutoffs

    @property
    def orbit_list(self):
        """Orbit list that defines the cluster in the cluster space"""
        return self._orbit_list

    def write(self, filename: str) -> None:
        """
        Saves cluster space to a file.

        Parameters
        ---------
        filename
            name of file to which to write
        """
<<<<<<< HEAD

        parameters = {'atoms': self._input_atoms.copy(),
                      'cutoffs': self._cutoffs,
                      'chemical_symbols': self._input_chemical_symbols,
                      'pruning_history': self._pruning_history}

        with open(filename, 'wb') as handle:
            pickle.dump(parameters, handle, protocol=pickle.HIGHEST_PROTOCOL)
=======
        with tarfile.open(name=filename, mode='w') as tar_file:

            # write items
            items = dict(cutoffs=self._cutoffs, chemical_symbols=self._input_chemical_symbols)
            temp_file = tempfile.TemporaryFile()
            pickle.dump(items, temp_file)
            temp_file.seek(0)
            tar_info = tar_file.gettarinfo(arcname='items', fileobj=temp_file)
            tar_file.addfile(tar_info, temp_file)
            temp_file.close()

            # write atoms
            temp_file = tempfile.NamedTemporaryFile()
            ase_write(temp_file.name, self._input_atoms, format='json')
            temp_file.seek(0)
            tar_info = tar_file.gettarinfo(arcname='atoms', fileobj=temp_file)
            tar_file.addfile(tar_info, temp_file)
>>>>>>> 5078baa1

    @staticmethod
    def read(filename: str):
        """
        Reads cluster space from filename.

        Parameters
        ---------
        filename
            name of file from which to read cluster space
        """
        if isinstance(filename, str):
            tar_file = tarfile.open(mode='r', name=filename)
        else:
            tar_file = tarfile.open(mode='r', fileobj=filename)

        # read items
        items = pickle.load(tar_file.extractfile('items'))

        # read atoms
        temp_file = tempfile.NamedTemporaryFile()
        temp_file.write(tar_file.extractfile('atoms').read())
        temp_file.seek(0)
        atoms = ase_read(temp_file.name, format='json')

        tar_file.close()
        return ClusterSpace(
            atoms=atoms, cutoffs=items['cutoffs'], chemical_symbols=items['chemical_symbols'])

    def copy(self):
        """ Returns copy of ClusterSpace instance """
        atoms = self._input_atoms
        cutoffs = self._cutoffs
        chemical_symbols = self._input_chemical_symbols
        cs_copy = ClusterSpace(atoms, cutoffs, chemical_symbols)
        if len(self) != len(cs_copy):
            raise Exception('Can not copy pruned cluster space')
        return cs_copy


def get_singlet_info(atoms: Atoms,
                     return_cluster_space: bool = False):
    """
    Retrieves information concerning the singlets in the input structure.

    Parameters
    ----------
    atoms
        atomic configuration
    return_cluster_space
        if True return the cluster space created during the process

    Returns
    -------
    list of dicts
        each dictionary in the list represents one orbit
    ClusterSpace object (optional)
        cluster space created during the process
    """
    assert isinstance(atoms, Atoms), \
        'input configuration must be an ASE Atoms object'

    # create dummy species and cutoffs
    chemical_symbols = ['H', 'He']
    cutoffs = [0.0]

    cs = ClusterSpace(atoms, cutoffs, chemical_symbols)

    singlet_data = []

    for i in range(1, len(cs)):
        cluster_space_info = cs.get_cluster_space_info(i)
        orbit_index = cluster_space_info[0]
        cluster = cs.get_orbit(orbit_index).get_representative_cluster()
        multiplicity = len(cs.get_orbit(orbit_index).get_equivalent_sites())
        assert len(cluster) == 1, \
            'Cluster space contains higher-order terms (beyond singlets)'

        singlet = {}
        singlet['orbit_index'] = orbit_index
        singlet['sites'] = cs.get_orbit(orbit_index).get_equivalent_sites()
        singlet['multiplicity'] = multiplicity
        singlet['representative_site'] = cs.get_orbit(
            orbit_index).get_representative_sites()
        singlet_data.append(singlet)

    if return_cluster_space:
        return singlet_data, cs
    else:
        return singlet_data


def get_singlet_configuration(atoms: Atoms,
                              to_primitive: bool = False) -> Atoms:
    """
    Returns the atomic configuration decorated with a different species for
    each Wyckoff site. This is useful for visualization and analysis.

    Parameters
    ----------
    atoms
        atomic configuration
    to_primitive
        if True the input structure will be reduced to its primitive unit cell
        before processing

    Returns
    -------
    ASE Atoms object
        structure with singlets highlighted by different chemical species
    """
    from ase.data import chemical_symbols
    assert isinstance(atoms, Atoms), \
        'input configuration must be an ASE Atoms object'
    cluster_data, cluster_space = get_singlet_info(atoms,
                                                   return_cluster_space=True)

    if to_primitive:
        singlet_configuration = cluster_space.primitive_structure
        for singlet in cluster_data:
            for site in singlet['sites']:
                symbol = chemical_symbols[singlet['orbit_index'] + 1]
                atom_index = site[0].index
                singlet_configuration[atom_index].symbol = symbol
    else:
        singlet_configuration = atoms.copy()
        singlet_configuration = add_vacuum_in_non_pbc(singlet_configuration)
        orbit_list_supercell\
            = cluster_space._orbit_list.get_supercell_orbit_list(
                singlet_configuration)
        for singlet in cluster_data:
            for site in singlet['sites']:
                symbol = chemical_symbols[singlet['orbit_index'] + 1]
                sites = orbit_list_supercell.get_orbit(
                    singlet['orbit_index']).get_equivalent_sites()
                for lattice_site in sites:
                    k = lattice_site[0].index
                    singlet_configuration[k].symbol = symbol

    return singlet_configuration


def view_singlets(atoms: Atoms, to_primitive: bool = False):
    """
    Visualize singlets in a structure using the ASE graphical user interface.

    Parameters
    ----------
    atoms
        atomic configuration
    to_primitive
        if True the input structure will be reduced to its primitive unit cell
        before processing
    """
    from ase.visualize import view
    assert isinstance(atoms, Atoms), \
        'input configuration must be an ASE Atoms object'
    singlet_configuration = get_singlet_configuration(
        atoms, to_primitive=to_primitive)
    view(singlet_configuration)<|MERGE_RESOLUTION|>--- conflicted
+++ resolved
@@ -104,7 +104,7 @@
         self._input_chemical_symbols = copy.deepcopy(chemical_symbols)
         chemical_symbols = self._get_chemical_symbols()
 
-        self._prune_history = []
+        self._pruning_history = []
 
         # set up primitive
         decorated_primitive, primitive_chemical_symbols = get_decorated_primitive_structure(
@@ -362,7 +362,7 @@
 
         size_after = len(self._orbit_list)
         assert size_before - len(indices) == size_after
-        self._prune_history = indices
+        self._pruning_history.append(indices)
 
     @property
     def primitive_structure(self) -> Atoms:
@@ -405,20 +405,12 @@
         filename
             name of file to which to write
         """
-<<<<<<< HEAD
-
-        parameters = {'atoms': self._input_atoms.copy(),
-                      'cutoffs': self._cutoffs,
-                      'chemical_symbols': self._input_chemical_symbols,
-                      'pruning_history': self._pruning_history}
-
-        with open(filename, 'wb') as handle:
-            pickle.dump(parameters, handle, protocol=pickle.HIGHEST_PROTOCOL)
-=======
+
         with tarfile.open(name=filename, mode='w') as tar_file:
 
             # write items
-            items = dict(cutoffs=self._cutoffs, chemical_symbols=self._input_chemical_symbols)
+            items = dict(cutoffs=self._cutoffs, chemical_symbols=self._input_chemical_symbols,
+                         pruning_history=self._pruning_history)
             temp_file = tempfile.TemporaryFile()
             pickle.dump(items, temp_file)
             temp_file.seek(0)
@@ -432,7 +424,6 @@
             temp_file.seek(0)
             tar_info = tar_file.gettarinfo(arcname='atoms', fileobj=temp_file)
             tar_file.addfile(tar_info, temp_file)
->>>>>>> 5078baa1
 
     @staticmethod
     def read(filename: str):
@@ -459,8 +450,11 @@
         atoms = ase_read(temp_file.name, format='json')
 
         tar_file.close()
-        return ClusterSpace(
+        cs = ClusterSpace(
             atoms=atoms, cutoffs=items['cutoffs'], chemical_symbols=items['chemical_symbols'])
+        for indices in items['pruning_history']:
+            cs._prune_orbit_list(indices)
+        return cs
 
     def copy(self):
         """ Returns copy of ClusterSpace instance """
@@ -468,8 +462,8 @@
         cutoffs = self._cutoffs
         chemical_symbols = self._input_chemical_symbols
         cs_copy = ClusterSpace(atoms, cutoffs, chemical_symbols)
-        if len(self) != len(cs_copy):
-            raise Exception('Can not copy pruned cluster space')
+        for indices in self._pruning_history:
+            cs_copy._prune_orbit_list(indices)
         return cs_copy
 
 
