import numpy as np
import logging
from ase import Atoms
from ase.build import cut
from typing import List, Tuple

from icet.io.logging import logger
logger = logger.getChild('structure_mapping')


def map_structure_to_reference(input_structure: Atoms,
                               reference_structure: Atoms,
                               tolerance_mapping: float,
                               vacancy_type: str=None,
                               inert_species: List[str]=None,
                               tolerance_cell: float=0.05,
                               tolerance_positions: float=0.01) \
                               -> Tuple[Atoms, float, float]:
    """Maps a relaxed structure onto a reference structure.
    The function returns a tuple comprising

    * the ideal supercell most closely matching the input structure,
    * the largest deviation of any input coordinate from its ideal
      coordinate, and
    * the average deviation of the input coordinates from the ideal
      coordinates.

    Parameters
    ----------
    input_structure
        relaxed input structure
    reference_structure
        reference structure, which can but need not represent the primitive
        cell
    tolerance_mapping
        maximum allowed displacement for mapping an atom in the relaxed (but
        rescaled) structure to the reference supercell

        *Note*: A reasonable choice is up to 20-30% of the first
        nearest neighbor distance (`r1`).  A value above 50% of `r1`
        will most likely lead to atoms being multiply assigned,
        whereby the mapping fails.
    vacancy_type
        If this parameter is set to a non-zero string unassigned sites in the
        reference structure will be assigned to this type.

        *Note 1*: By default (``None``) the method will fail if there
        are *any* unassigned sites in the reference structure.

        *Note 2*: ``vacancy_type`` must be a valid element type as
        enforced by the :class:`ase.Atoms` class.
    inert_species
        List of chemical symbols (e.g., ``['Au', 'Pd']``) that are never
        substituted for a vacancy. Used to make an initial rescale of the cell
        and thus increases the probability for a successful mapping. Need not
        be specified if ``vacancy_type`` is ``None``.
    tolerance_cell
        tolerance factor applied when computing permutation matrix to generate
        supercell
    tolerance_positions
        tolerance factor applied when scanning for overlapping positions in
        Angstrom (forwarded to :func:`ase.build.cut`)

    Example
    -------
    The following code snippet illustrates the general usage. It first creates
    a primitive FCC cell, which is latter used as reference structure. To
    emulate a relaxed structure obtained from, e.g., a density functional
    theory calculation, the code then creates a 4x4x4 conventional FCC
    supercell, which is populated with two different atom types, has distorted
    cell vectors, and random displacements to the atoms. Finally, the present
    function is used to map the structure back the ideal lattice::

        from ase.build import bulk
        reference = bulk('Au', a=4.09)
        atoms = bulk('Au', cubic=True, a=4.09).repeat(4)
        atoms.set_chemical_symbols(10 * ['Ag'] + (len(atoms) - 10) * ['Au'])
        atoms.set_cell(atoms.cell * 1.02, scale_atoms=True)
        atoms.rattle(0.1)
        mapped_atoms = map_structure_to_reference(atoms, reference, 1.0)

    """
    assert np.all(input_structure.pbc == reference_structure.pbc), \
        ('The periodic boundary conditions differ'
         ' between input and reference structure')

    # Scale input cell and construct supercell of the reference structure
    scaled_cell = _get_scaled_cell(input_structure, reference_structure,
                                   vacancy_type=vacancy_type,
                                   inert_species=inert_species)
    P = _get_transformation_matrix(scaled_cell,
                                   reference_structure.cell,
                                   tolerance_cell=tolerance_cell)
    scaled_structure, ideal_supercell = \
        _rescale_structures(input_structure,
                            reference_structure,
                            P,
                            tolerance_positions=tolerance_positions)

    assert len(ideal_supercell) == len(scaled_structure) or \
        vacancy_type is not None, \
        ('Number of atoms in ideal supercell does not match '
         'input structure.\n'
         'ideal: {}\ninput: {}'.format(len(ideal_supercell),
                                       len(scaled_structure)))

    if logger.isEnabledFor(logging.DEBUG):
        np.set_printoptions(suppress=True, precision=6)
        logger.debug('Number of atoms in reference structure:'
                     ' {}'.format(len(reference_structure)))
        logger.debug('Number of atoms in input structure:'
                     ' {}\n'.format(len(input_structure)))
        logger.debug('Reference cell metric:\n'
                     '{}'.format(reference_structure.cell))
        logger.debug('Input cell metric:\n'
                     '{}\n'.format(input_structure.cell))
        logger.debug('Transformation matrix connecting reference structure'
                     ' and idealized input structure:\n {}'.format(P))
<<<<<<< HEAD
        logger.debug('Determinant of tranformation matrix:'
=======
        logger.debug('Determinant of transformation matrix:'
>>>>>>> 8b2677b6
                     ' {:.3f}\n'.format(np.linalg.det(P)))
        logger.debug('Cell metric of ideal supercell:\n'
                     '{}'.format(ideal_supercell.cell))
        logger.debug('Cell metric of rescaled input structure:\n'
                     '{}\n'.format(scaled_structure.cell))

    # map atoms in input structure to closest site in ideal supercell
    dr_max = 0.0
    dr_sum = 0.0
    dr_sumsq = 0.0
    # per-atom-list for keeping track of mapped atoms
    mapped = [-1] * len(ideal_supercell)
    # distances between ideal and input sites
    drs = [None] * len(ideal_supercell)
    for ideal_site in ideal_supercell:
        for atom in scaled_structure:
            # in order to compute the distance the current atom from
            # the input structure is temporarily added to the
            # ideal supercell. This allows one to simply use the ASE
            # Atoms method for computing the interatomic distance
            ideal_supercell.append(atom)
            dr = ideal_supercell.get_distance(ideal_site.index,
                                              ideal_supercell[-1].index,
                                              mic=True)
            del ideal_supercell[-1]
            if dr < tolerance_mapping:
                assert mapped[ideal_site.index] < 0, \
                    ('More than one atom from the relaxed'
                     ' (and rescaled) structure have been'
                     ' mapped onto the same ideal site.\n'
                     ' Try reducing `tolerance_mapping`.')
                mapped[ideal_site.index] = atom.index
                drs[ideal_site.index] = dr
                ideal_site.symbol = atom.symbol
                dr_max = max(dr, dr_max)
                dr_sum += dr
                dr_sumsq += dr * dr
                break
        else:
            assert vacancy_type is not None, \
                ('Failed to assign an atom from the relaxed (and'
                 ' rescaled) structure to the ideal lattice.'
                 ' Try increasing `tolerance_mapping`.\n'
                 ' {}'.format(ideal_site))
            ideal_site.symbol = vacancy_type

    dr_avg = dr_sum / len(ideal_supercell)
    dr_sdv = np.sqrt(dr_sumsq / len(ideal_supercell) - dr_avg ** 2)

    # Check that not more than one atom was assigned to the same site
    for k in set(mapped):
        assert k < 0 or mapped.count(k) <= 1, \
            ('Site {} has been assigned more than once.'.format(k))

    # Check that the chemical composition of input and ideal supercell matches
    for element in set(input_structure.get_chemical_symbols()):
        n1 = input_structure.get_chemical_symbols().count(element)
        n2 = ideal_supercell.get_chemical_symbols().count(element)
        assert n1 == n2, ('Number of atoms of type {} differs between'
                          ' input structure ({}) and ideal'
                          ' supercell ({}).'.format(element, n1, n2))

    if logger.isEnabledFor(logging.DEBUG):
        logger.debug('Maximum, average and standard deviation of atomic'
                     ' displacements: {} {} {}'.format(dr_max, dr_avg, dr_sdv))

        logger.debug('{:52} {:}'.format('Input structure:',
                                        'Scaled structure:'))
        for k, (input_atom, scaled_atom) in enumerate(zip(input_structure,
                                                          scaled_structure)):
            msg = '{:4}  {:2}'.format(k, input_atom.symbol)
            msg += (3 * ' {:12.6f}').format(*input_atom.position)
            msg += '    -->'
            msg += (3 * ' {:12.6f}').format(*scaled_atom.position)
            logger.debug(msg)

        logger.debug('\n')

        logger.debug('{:52} {}'.format('Ideal supercell:',
                                       'Scaled structure:'))
        for ideal_atom, k, dr in zip(ideal_supercell, mapped, drs):
            msg = ' {:2}'.format(ideal_atom.symbol)
            msg += (3 * '  {:12.6f}').format(*ideal_atom.position)
            msg += '    -->'
            msg += ' {:4}'.format(k)

            if k >= 0:
                scaled_pos = scaled_structure[k].position
                msg += (3 * ' {:12.6f}').format(*scaled_pos)
                msg += '    --> {:.4f}'.format(dr)
            logger.debug(msg)

    return ideal_supercell, dr_max, dr_avg


def _get_scaled_cell(input_structure: Atoms, reference_structure: Atoms,
                     vacancy_type: str=None, inert_species: List[str]=None) \
                     -> np.ndarray:
    """
    The input structure needs to be scaled in order to match the lattice
    structure of the reference structure. The reference structure can be a
    primitive cell, in which case the input structure would usually be a
    supercell thereof. Also, we need an ideal supercell that matches the input
    structure.

    Parameters
    - ---------
    input_structure
        relaxed input structure
    reference_structure: ASE Atoms object
        reference structure, which can but need not represent the primitive
        cell
    vacancy_type
        If not None, the cell is scaled if and only if `inert_species` is not
        None
    inert_species
        List of chemical symbols(e.g., `['Au', 'Pd']`) that are never
        substituted for a vacancy. Needless if `vacancy_type` is `None`
    """
    modcell = input_structure.get_cell()
    if vacancy_type is None:
        # Without scale factor we can just rescale with number of atoms
        atvol_in = input_structure.get_volume() / len(input_structure)
        atvol_ref = reference_structure.get_volume() / len(reference_structure)
        scale = atvol_in / atvol_ref
    if vacancy_type is not None:
        if inert_species is None:
            scale = 1.0
        else:
            # We can not use the number of atoms since there may be vacancies
            # in the input_structure. Instead we count the species that we
            # know should always be present.
            n_in = 0
            n_ref = 0
            symbols_in = input_structure.get_chemical_symbols()
            symbols_ref = reference_structure.get_chemical_symbols()
            for species in inert_species:
                n_in += symbols_in.count(species)
                n_ref += symbols_ref.count(species)
            atvol_in = input_structure.get_volume() / n_in
            atvol_ref = reference_structure.get_volume() / n_ref
            scale = atvol_in / atvol_ref
    modcell *= (1.0 / scale) ** (1.0 / 3.0)
    return modcell


def _get_transformation_matrix(input_cell: np.ndarray,
                               reference_cell: np.ndarray,
                               tolerance_cell: float=0.05) -> np.ndarray:
    """
    Obtain the(in general non - integer) transformation matrix connecting the
    input structure to the reference structure L=L_p.P - -> P=L_p ^ -1.L

    Parameters
    ----------
    input_cell
        Cell metric of input structure(possibly scaled)
    reference_cell
        Cell metric of reference structure
    tolerance_cell
        Tolerance for how much the elements of P are allowed to deviate from
        nearest integer before they are rounded.

    Returns
    -------
    Transformation matrix P of integers.
    """
    P = np.dot(input_cell, np.linalg.inv(reference_cell))

    # assert that the transformation matrix does not deviate too
    # strongly from the nearest integer matrix
    assert np.linalg.norm(P - np.around(P)) / 9 < tolerance_cell, \
        ('Failed to map structure to reference' +
         'structure (tolerance_cell exceeded).\n' +
         'reference:\n {}\n'.format(reference_cell) +
         'input:\n {}\n'.format(input_cell) +
         'P:\n {}\n'.format(P) +
         'det P = {}\n'.format(np.linalg.det(P)) +
         'P_round:\n {}\n'.format(np.around(P)) +
         'Deviation: {}\n'.format(np.linalg.norm(P - np.around(P)) / 9) +
         'If there are vacancies, you can try specifying `inert_species`.' +
         ' Else, you can try raising `tolerance_cell`.')

    # reduce the (real) transformation matrix to the nearest integer one
    P = np.around(P)
    return P


def _rescale_structures(input_structure: Atoms, reference_structure: Atoms,
                        P: np.ndarray, tolerance_positions: float=0.01) \
                        -> Tuple[Atoms, Atoms]:
    """
    Rescale `input_structure` with `P` so that it matches
    `reference_structure`, and make a supercell of `reference_structure` using
    `P`

    Parameters
    ----------
    input_structure
        relaxed input structure
    reference_structure
        reference structure, which can but need not represent the primitive
        cell
    P
        Transformation matrix of integers
    tolerance_positions
        tolerance factor applied when scanning for overlapping positions in
        Angstrom(forwarded to `ase.build.cut`)

    Returns
    -------
    A tuple with the scaled version of `input_structure` and the supercell of
    `reference_structure` matching cell metric of `scaled_structure`.
    """
    scaled_structure = input_structure.copy()
    scaled_structure.set_cell(np.dot(P, reference_structure.cell),
                              scale_atoms=True)

    # generate supercell of (presumably primitive) reference structure
    ideal_supercell = cut(reference_structure,
                          P[0], P[1], P[2],
                          tolerance=tolerance_positions)
    assert(len(ideal_supercell) ==
           int(np.round(len(reference_structure) * np.linalg.det(P)))), \
        ('Supercell construction of reference structure failed'
         ' (number of atoms do not match).\n'
         'Permutation matrix used:\n{}'.format(P) +
         '\nYou can try change tolerance_positions.')

    return scaled_structure, ideal_supercell<|MERGE_RESOLUTION|>--- conflicted
+++ resolved
@@ -116,11 +116,7 @@
                      '{}\n'.format(input_structure.cell))
         logger.debug('Transformation matrix connecting reference structure'
                      ' and idealized input structure:\n {}'.format(P))
-<<<<<<< HEAD
-        logger.debug('Determinant of tranformation matrix:'
-=======
         logger.debug('Determinant of transformation matrix:'
->>>>>>> 8b2677b6
                      ' {:.3f}\n'.format(np.linalg.det(P)))
         logger.debug('Cell metric of ideal supercell:\n'
                      '{}'.format(ideal_supercell.cell))
