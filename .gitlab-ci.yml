--- conflicted
+++ resolved
@@ -28,11 +28,8 @@
     - coverage run tests/__init__.py
     - coverage report -m
     - coverage html -d coverage
-<<<<<<< HEAD
     - for f in benchmark/*.py; do python3 "$f"; done
-=======
     - for f in examples/*.py; do python3 "$f"; done
->>>>>>> 7ff5ef4d
   coverage: '/TOTAL.+ ([0-9]{1,3}%)/'
   artifacts:
     expire_in: 14 days
