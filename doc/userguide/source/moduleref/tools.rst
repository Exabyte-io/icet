--- conflicted
+++ resolved
@@ -17,11 +17,18 @@
    :undoc-members:
    :inherited-members:
 
-<<<<<<< HEAD
+.. index::
+   single: Function reference; Structure mapping
+
 map_structure_to_reference
------------------------
-.. automodule:: icetdev.tools.map_sites
-=======
+--------------------------
+
+.. automodule:: icetdev.tools.structure_mapping
+   :members:
+   :undoc-members:
+   :inherited-members:
+
+
 .. index::
    single: Function reference; Structure enumeration
    single: Class reference; Structure enumeration
@@ -30,7 +37,6 @@
 ---------------------
 
 .. automodule:: icetdev.tools.structure_enumeration
->>>>>>> 22c86099
    :members:
    :undoc-members:
    :inherited-members: