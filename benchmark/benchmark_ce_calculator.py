--- conflicted
+++ resolved
@@ -48,13 +48,8 @@
 
 
 if __name__ == '__main__':
-<<<<<<< HEAD
-    iters = 15
-    atoms = bulk("Al", a=4.0)
-=======
     iters = 50
     atoms = bulk("Al")
->>>>>>> 144e1878
     cutoffs = [10, 6, 5]
     elements = ["Al", "Ga"]
     sizes = [4,6,8,10,16]
