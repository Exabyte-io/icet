--- conflicted
+++ resolved
@@ -12,30 +12,21 @@
 
 # Create a prototype structure, decide which additional elements to populate
 # it with (Si, Ge) and set the cutoff for pairs (10.0 A)
-conf = bulk("Si")
+conf = bulk('Si')
 cutoffs = [10.0]
-subelements = ["Si", "Ge"]
+subelements = ['Si', 'Ge']
 
 # Initiate the cluster space.
 cluster_space = ClusterSpace(conf, cutoffs, subelements)
 
 # Prepare 2x2x1 supercells, populate these, randomly, with Si and Ge atoms.
-supercell = bulk("Si").repeat([2, 2, 1])
+supercell = bulk('Si').repeat([2, 2, 1])
 for atom in supercell:
     atom.symbol = np.random.choice(subelements)
 structure = Structure.from_atoms(supercell)
 
 # Extract and print the native clusters for the supercell.
-<<<<<<< HEAD
-# Start native
-native_clusters = clusterspace.get_native_clusters(structure)
-print("Native cluster counts for:")
-print(structure)
-native_clusters.print()
-# End native
-=======
 native_clusters = cluster_space.get_native_clusters(structure)
 print(structure)
-print("\nNative cluster counts:")
-native_clusters.print()
->>>>>>> f64015bd
+print('\nNative cluster counts:')
+native_clusters.print()