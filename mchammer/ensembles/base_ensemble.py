import os
import random
from abc import ABC, abstractmethod
from math import gcd
from time import time
from typing import Dict, List

import numpy as np

from ase import Atoms
from ase.data import chemical_symbols

from ..calculators.base_calculator import BaseCalculator
from ..configuration_manager import ConfigurationManager
from ..data_container import DataContainer
from ..observers.base_observer import BaseObserver


class BaseEnsemble(ABC):
    """Base ensemble class.

    Parameters
    ----------
    calculator : :class:`BaseCalculator`
        calculator to be used for calculating the potential changes
        that enter the evaluation of the Metropolis criterion
    atoms : :class:`ase:Atoms`
        atomic configuration to be used in the Monte Carlo simulation;
        also defines the initial occupation vector
    name : str
        human-readable ensemble name [default: `BaseEnsemble`]
    data_container : str
        name of file the data container associated with the ensemble
        will be written to; if the file exists it will be read, the
        data container will be appended, and the file will be
        updated/overwritten
    ensemble_data_write_interval : int
        interval at which data is written to the data container; this
        includes for example the current value of the calculator
        (i.e. usually the energy) as well as ensembles specific fields
        such as temperature or the number of atoms of different species
    data_container_write_period : float
        period in units of seconds at which the data container is
        written to file; writing periodically to file provides both
        a way to examine the progress of the simulation and to back up
        the data [default: np.inf]
    trajectory_write_interval : int
        interval at which the current occupation vector of the atomic
        configuration is written to the data container.
    random_seed : int
        seed for the random number generator used in the Monte Carlo
        simulation
    """

<<<<<<< HEAD
    def __init__(self, atoms, calculator, name='BaseEnsemble',
                 data_container=None, data_container_write_period=np.inf,
                 ensemble_data_write_interval=None,
                 trajectory_write_interval=None,
                 random_seed=None):
=======
    def __init__(self, calculator: BaseCalculator = None,
                 atoms: Atoms = None,
                 name: str = 'BaseEnsemble',
                 data_container: DataContainer = None,
                 data_container_write_period: float = np.inf,
                 ensemble_data_write_interval: int = None,
                 trajectory_write_interval: int = None,
                 random_seed: int = None) -> None:
>>>>>>> 85deff77

        # initialize basic variables
        self._accepted_trials = 0
        self._total_trials = 0
        self._observers = {}
        self._step = 0

        # calculator and configuration
        self._calculator = calculator
        self._name = name
        strict_constraints_symbol = self.calculator.occupation_constraints
        symbols = list({tuple(sym)
                        for sym in strict_constraints_symbol if len(sym) > 1})
        sublattices = [[] for _ in symbols]
        for i, constraint in enumerate(strict_constraints_symbol):
            for j, sym in enumerate(symbols):
                if len(sym) < 2:
                    continue
                if sorted(constraint) == sorted(sym):
                    sublattices[j].append(i)
        self._sublattices = sublattices
        strict_constraints = []
        for symbols in strict_constraints_symbol:
            numbers = []
            for symbol in symbols:
                numbers.append(chemical_symbols.index(symbol))
            strict_constraints.append(numbers)
        self.configuration = ConfigurationManager(
            atoms, strict_constraints, sublattices)

        # random number generator
        if random_seed is None:
            self._random_seed = random.randint(0, 1e16)
        else:
            self._random_seed = random_seed
        random.seed(a=self._random_seed)

        # data container
        self._data_container_write_period = data_container_write_period
        self._data_container_filename = data_container
        if data_container is not None and os.path.isfile(data_container):
            self._data_container = DataContainer.read(data_container)
            self._restart_ensemble()
        else:
            self._data_container = \
                DataContainer(atoms=atoms, ensemble_name=name,
                              random_seed=self._random_seed)

        # interval for writing data and further preparation of data container
        default_interval = max(1, 10 * round(len(atoms) / 10))

        if ensemble_data_write_interval is None:
            self._ensemble_data_write_interval = default_interval
        else:
            self._ensemble_data_write_interval = ensemble_data_write_interval

        # Handle trajectory writing
        if trajectory_write_interval is None:
            self._trajectory_write_interval = default_interval
        else:
            self._trajectory_write_interval = trajectory_write_interval

        self._find_observer_interval()

    @property
    def atoms(self) -> Atoms:
        """ current configuration (copy) """
        return self.configuration.atoms.copy()

    @property
    def step(self) -> int:
        """ current Monte Carlo trial step """
        return self._step

    @property
    def data_container(self) -> DataContainer:
        """ data container associated with ensemble """
        return self._data_container

    @property
    def observers(self) -> Dict[str, BaseObserver]:
        """ observers """
        return self._observers

    @property
    def acceptance_ratio(self) -> float:
        """ acceptance ratio """
        if self._total_trials > 0:
            return self._accepted_trials / self._total_trials
        return 0

    @property
    def calculator(self) -> BaseCalculator:
        """ calculator attached to the ensemble """
        return self._calculator

<<<<<<< HEAD
    @property
    def data_container_write_period(self) -> float:
        " data container write period "
        return self._data_container_write_period

    @data_container_write_period.setter
    def data_container_write_period(self, data_container_write_period):
        self._data_container_write_period = data_container_write_period

    def run(self, number_of_trial_steps: int, reset_step: bool=False):
=======
    def run(self, number_of_trial_steps: int, reset_step: bool = False):
>>>>>>> 85deff77
        """
        Samples the ensemble for the given number of trial steps.

        Parameters
        ----------
        number_of_trial_steps
            number of MC trial steps to run in total
        reset_step
            if True the MC trial step counter and the data container will
            be reset to zero and empty, respectively.
        """

        last_write_time = time()
        if reset_step:
            initial_step = 0
            final_step = number_of_trial_steps
            self.reset_data_container()
        else:
            initial_step = self._step
            final_step = self._step + number_of_trial_steps
            # run Monte Carlo simulation such that we start at an
            # interval which lands on the observer interval
            if not initial_step == 0:
                first_run_interval = self.observer_interval -\
                    (initial_step -
                     (initial_step // self.observer_interval) *
                        self.observer_interval)
                first_run_interval = min(
                    first_run_interval, number_of_trial_steps)
                self._run(first_run_interval)
                initial_step += first_run_interval
                self._step += first_run_interval

        step = initial_step
        while step < final_step:
            uninterrupted_steps = min(
                self.observer_interval, final_step - step)
            if self._step % self.observer_interval == 0:
                self._observe(self._step)
            if self._data_container_filename is not None and \
                    time() - last_write_time > \
                    self.data_container_write_period:
                self._write_data_container()
                last_write_time = time()

            self._run(uninterrupted_steps)
            step += uninterrupted_steps
            self._step += uninterrupted_steps

        # If we end on an observation interval we also observe
        if self._step % self.observer_interval == 0:
            self._observe(self._step)

        if self._data_container_filename is not None:
            self._write_data_container()

    def _run(self, number_of_trial_steps: int):
        """Runs MC simulation for a number of trial steps without
        interruption.

        Parameters
        ----------
        number_of_trial_steps
            number of trial steps to run without stopping
        """
        for _ in range(number_of_trial_steps):
            self._do_trial_step()

    def _observe(self, step: int):
        """Submits current configuration to observers and appends
        observations to data container.

        Parameters
        ----------
        step
            the current trial step
        """
        row_dict = {}

        # Ensemble specific data
        if step % self._ensemble_data_write_interval == 0:
            ensemble_data = self._get_ensemble_data()
            for key, value in ensemble_data.items():
                row_dict[key] = value

        # Trajectory data
        if step % self._trajectory_write_interval == 0:
            row_dict['occupations'] = self.configuration.occupations.tolist()

        # Observer data
        for observer in self.observers.values():
            if step % observer.interval == 0:
                if observer.return_type is dict:
                    for key, value in observer.get_observable(
                            self.calculator.atoms).items():
                        row_dict[key] = value
                else:
                    row_dict[observer.tag] = observer.get_observable(
                        self.calculator.atoms)

        if len(row_dict) > 0:
            self._data_container.append(mctrial=step, record=row_dict)

    @abstractmethod
    def _do_trial_step(self):
        pass

    @property
    def name(self) -> str:
        """ ensemble name """
        return self._name

    @property
    def random_seed(self) -> int:
        """ seed used to initialize random number generator """
        return self._random_seed

    def _next_random_number(self) -> float:
        """ Returns the next random number from the PRNG. """
        return random.random()

    @property
    def observer_interval(self) -> int:
        """minimum number of steps to run Monte Carlo simulation without
        interruption for observation
        """
        return self._observer_interval

    def _find_observer_interval(self) -> int:
        """
        Finds the greatest common denominator from the observation intervals.
        """
        intervals = [obs.interval for obs in self.observers.values()]

        if self._ensemble_data_write_interval is not np.inf:
            intervals.append(self._ensemble_data_write_interval)
        if self._trajectory_write_interval is not np.inf:
            intervals.append(self._trajectory_write_interval)
        if intervals:
            self._observer_interval = self._get_gcd(intervals)

    def _get_gcd(self, values: List[int]) -> int:
        """
        Finds the greatest common denominator (GCD) from a list.
        """
        if len(values) == 1:
            return values[0]

        if len(values) > 2:
            gcd_right = gcd(values[-1], values[-2])
            values.pop()
            values.pop()
            values.append(gcd_right)
            return self._get_gcd(values)
        else:
            return gcd(values[0], values[1])

    def attach_observer(self, observer: BaseObserver, tag=None):
        """
        Attaches an observer to the ensemble.

        Parameters
        ----------
        observer
            observer instance to attach
        tag
            name used in data container
        """
        if not isinstance(observer, BaseObserver):
            raise TypeError('observer has the wrong type: {}'
                            .format(type(observer)))

        if tag is not None:
            observer.tag = tag
            self.observers[tag] = observer
        else:
            self.observers[observer.tag] = observer

        self._find_observer_interval()

    def reset_data_container(self):
        """ Resets the data container and the trial step counter. """
        self._step = 0
        self._total_trials = 0
        self._accepted_trials = 0

        self._data_container.reset()

    def update_occupations(self, sites: List[int], species: List[int]):
        """Updates the occupation vector of the configuration being sampled.
        This will change the state of the configuration in both the
        calculator and the configuration manager.

        Parameters
        ----------
        sites
            indices of sites of the configuration to change
        species
            new occupations (species) by atomic number

        Raises
        ------
        ValueError
            if input lists are not of the same length
        """

        if len(sites) != len(species):
            raise ValueError('sites and species must have the same length.')
        self.configuration.update_occupations(sites, species)

    def _get_property_change(self,
                             sites: List[int], species: List[int]) -> float:
        """Computes and returns the property change due to a change of the
        configuration.

        _N.B.:_ This method leaves to configuration itself unchanged.

        Parameters
        ----------
        sites
            indices of sites to change
        species
            new occupations (species) by atomic number
        """
        current_species = self.configuration.occupations[sites]
        current_property = self.calculator.calculate_local_contribution(
            local_indices=sites,
            occupations=self.configuration.occupations)

        self.update_occupations(sites=sites, species=species)
        new_property = self.calculator.calculate_local_contribution(
            local_indices=sites,
            occupations=self.configuration.occupations)
        property_change = new_property - current_property

        # Restore initial configuration
        self.update_occupations(sites, current_species)
        return property_change

    def _get_ensemble_data(self) -> dict:
        """ Returns the current calculator property. """
        return {
            'potential': self.calculator.calculate_total(
                occupations=self.configuration.occupations),
            'acceptance_ratio': self.acceptance_ratio}

    def get_random_sublattice_index(self) -> int:
        """Returns a random sublattice index based on the weights of the
        sublattice.

        Todo
        ----
        * fix this method
        * add unit test
        """
        total_active_sites = sum([len(sub) for sub in self._sublattices])
        probability_distribution = [
            len(sub) / total_active_sites for sub in self._sublattices]
        pick = np.random.choice(
            range(0, len(self._sublattices)), p=probability_distribution)
        return pick

    def _restart_ensemble(self):
        """Restarts ensemble using the last state saved in DataContainer file.
        """

        # Restart step
        self._step = self.data_container.last_state['last_step']

        # Update configuration
        occupations = self.data_container.last_state['occupations']
        sites = list(range(len(self.configuration.atoms)))
        self.update_occupations(sites, occupations)

        # Restart number of total and accepted trial steps
        self._total_trials = self._step
        self._accepted_trials = \
            self.data_container.last_state['accepted_trials']

        # Restart state of random number generator
        random.setstate(self.data_container.last_state['random_state'])

    def _write_data_container(self):
        """Updates last state of the Monte Carlo simulation and
        writes DataContainer to file."""

        self._data_container._update_last_state(
            last_step=self._step,
            occupations=self.configuration.occupations.tolist(),
            accepted_trials=self._accepted_trials,
            random_state=random.getstate())

        self.data_container.write(self._data_container_filename)<|MERGE_RESOLUTION|>--- conflicted
+++ resolved
@@ -52,22 +52,13 @@
         simulation
     """
 
-<<<<<<< HEAD
-    def __init__(self, atoms, calculator, name='BaseEnsemble',
-                 data_container=None, data_container_write_period=np.inf,
-                 ensemble_data_write_interval=None,
-                 trajectory_write_interval=None,
-                 random_seed=None):
-=======
-    def __init__(self, calculator: BaseCalculator = None,
-                 atoms: Atoms = None,
+    def __init__(self, atoms: Atoms, calculator: BaseCalculator,
                  name: str = 'BaseEnsemble',
                  data_container: DataContainer = None,
                  data_container_write_period: float = np.inf,
                  ensemble_data_write_interval: int = None,
                  trajectory_write_interval: int = None,
                  random_seed: int = None) -> None:
->>>>>>> 85deff77
 
         # initialize basic variables
         self._accepted_trials = 0
@@ -164,7 +155,6 @@
         """ calculator attached to the ensemble """
         return self._calculator
 
-<<<<<<< HEAD
     @property
     def data_container_write_period(self) -> float:
         " data container write period "
@@ -174,10 +164,7 @@
     def data_container_write_period(self, data_container_write_period):
         self._data_container_write_period = data_container_write_period
 
-    def run(self, number_of_trial_steps: int, reset_step: bool=False):
-=======
     def run(self, number_of_trial_steps: int, reset_step: bool = False):
->>>>>>> 85deff77
         """
         Samples the ensemble for the given number of trial steps.
 
