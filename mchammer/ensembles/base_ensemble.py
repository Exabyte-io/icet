--- conflicted
+++ resolved
@@ -3,12 +3,8 @@
 from abc import ABC, abstractmethod
 from math import gcd
 from time import time
-<<<<<<< HEAD
 from typing import Dict, List, Union, BinaryIO, TextIO
 
-=======
-from typing import Dict, List
->>>>>>> 13c9202d
 import numpy as np
 
 from ase import Atoms
@@ -488,14 +484,10 @@
             accepted_trials=self._accepted_trials,
             random_state=random.getstate())
 
-<<<<<<< HEAD
         self.data_container._write(outfile)
-=======
-        self.data_container.write(self._data_container_filename)
 
     @property
     def ensemble_parameters(self):
         """Returns parameters associated with the ensemble."""
         self._ensemble_parameters['n_atoms'] = len(self.atoms)
-        return self._ensemble_parameters
->>>>>>> 13c9202d
+        return self._ensemble_parameters