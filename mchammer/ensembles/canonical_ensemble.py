--- conflicted
+++ resolved
@@ -90,24 +90,14 @@
         temperature :math:`T` in appropriate units [commonly Kelvin]
     """
 
-<<<<<<< HEAD
     def __init__(self, atoms: Atoms, calculator: BaseCalculator,
-                 name: str='Canonical ensemble',
-                 data_container: DataContainer=None, random_seed: int=None,
-                 data_container_write_period: float=np.inf,
-                 ensemble_data_write_interval: int=None,
-                 trajectory_write_interval: int=None,
-                 boltzmann_constant: float=kB, temperature: float=None):
-=======
-    def __init__(self, atoms: Atoms = None, calculator: BaseCalculator = None,
                  name: str = 'Canonical ensemble',
                  data_container: DataContainer = None, random_seed: int = None,
                  data_container_write_period: float = np.inf,
                  ensemble_data_write_interval: int = None,
                  trajectory_write_interval: int = None,
                  boltzmann_constant: float = kB,
-                 *, temperature: float) -> None:
->>>>>>> 85deff77
+                 temperature: float = None) -> None:
 
         super().__init__(
             atoms=atoms, calculator=calculator, name=name,
