import getpass
import json
import numbers
import numpy as np
import pandas as pd
import tarfile
import tempfile
import socket

from ase import Atoms
from ase.io import Trajectory
from ase.io import write as ase_write, read as ase_read
from collections import OrderedDict
from datetime import datetime
from typing import BinaryIO, Dict, List, TextIO, Tuple, Union
from icet import __version__ as icet_version
<<<<<<< HEAD
from .data_analysis import analyze_data
=======
from .observers.base_observer import BaseObserver
>>>>>>> 8cf09027


class Int64Encoder(json.JSONEncoder):
    def default(self, obj):
        if isinstance(obj, np.int64):
            return int(obj)
        return json.JSONEncoder.default(self, obj)


class DataContainer:
    """
    Data container for storing information concerned with
    Monte Carlo simulations performed with mchammer.

    Parameters
    ----------
    atoms : ASE Atoms object
        reference atomic structure associated with the data container

    ensemble_parameters : dict
        parameters associated with the underlying ensemble

    metadata : dict
        metadata associated with the data container
    """

    def __init__(self, atoms: Atoms, ensemble_parameters: dict,
                 metadata: dict = OrderedDict()):
        """
        Initializes a DataContainer object.
        """
        if not isinstance(atoms, Atoms):
            raise TypeError('atoms is not an ASE Atoms object')

        self.atoms = atoms.copy()
        self._ensemble_parameters = ensemble_parameters
        self._metadata = metadata
        self._add_default_metadata()
        self._last_state = {}

        self._observables = set()
        self._data_list = []

    def append(self, mctrial: int,
               record: Dict[str, Union[int, float, list]]):
        """
        Appends data to data container.

        Parameters
        ----------
        mctrial
            current Monte Carlo trial step
        record
            dictionary of tag-value pairs representing observations

        Raises
        ------
        TypeError
            if input parameters have the wrong type

        """
        if not isinstance(mctrial, numbers.Integral):
            raise TypeError('mctrial has the wrong type: {}'
                            .format(type(mctrial)))

        if self._data_list:
            if self._data_list[-1]['mctrial'] > mctrial:
                raise ValueError('mctrial values should be given in ascending'
                                 ' order. This error can for example occur'
                                 ' when trying to append to an existing data'
                                 ' container after having reset the time step.'
                                 ' Note that the latter happens automatically'
                                 ' when initializing a new ensemble.')

        if not isinstance(record, dict):
            raise TypeError('record has the wrong type: {}'
                            .format(type(record)))

        for tag in record.keys():
            self._observables.add(tag)

        row_data = OrderedDict()
        row_data['mctrial'] = mctrial
        row_data.update(record)
        self._data_list.append(row_data)

    def _update_last_state(self, last_step: int, occupations: List[int],
                           accepted_trials: int, random_state: tuple):
        """Updates last state of the simulation: last step, occupation vector
        and number of accepted trial steps.

        Parameters
        ----------
        last_step
            last trial step
        occupations
            occupation vector observed during the last trial step
        accepted_trial
            number of current accepted trial steps
        random_state
            tuple representing the last state of the random generator
        """
        self._last_state['last_step'] = last_step
        self._last_state['occupations'] = occupations
        self._last_state['accepted_trials'] = accepted_trials
        self._last_state['random_state'] = random_state

    def update_from_observer(self, observer: BaseObserver):
        """ Adds observer data from observer to data container.

        The observer will only be run for the mctrials for which the
        trajectory have been saved.

        The interval of the observer is ignored.

        Parameters
        ----------
        observer
            observer to be used
        """
        for row_data in self._data_list:
            if 'occupations' in row_data:
                atoms = self.atoms.copy()
                atoms.numbers = row_data['occupations']
                record = {observer.tag: observer.get_observable(atoms)}
                row_data.update(record)
                self._observables.add(observer.tag)

    def get_data(self, *tags,
                 start: int = None,
                 stop: int = None,
                 interval: int = 1,
                 fill_method: str = 'skip_none',
                 apply_to: List[str] = None) \
            -> Union[np.ndarray, List[Atoms], Tuple[np.ndarray, List[Atoms]]]:
        """Returns the accumulated data for the requested observables.

        Parameters
        ----------
        tags
            tuples of the requested properties

        start
            minimum value of trial step to consider; by default the
            smallest value in the mctrial column will be used.

        stop
            maximum value of trial step to consider; by default the
            largest value in the mctrial column will be used.

        interval
            increment for mctrial; by default the smallest available
            interval will be used.

        fill_method : {'skip_none', 'fill_backward', 'fill_forward',
                       'linear_interpolate', None}
            method employed for dealing with missing values; by default
            uses 'skip_none'.

        apply_to
            tags of columns for which fill_method will be employed;
            by default parse all columns with fill_method.

        Raises
        ------
        ValueError
            if tags is empty
        ValueError
            if observables are requested that are not in data container
        ValueError
            if fill method is unknown
        ValueError
            if trajectory is requested and fill method is not skip_none
        """
        fill_methods = ['skip_none',
                        'fill_backward',
                        'fill_forward',
                        'linear_interpolate']

        if len(tags) == 0:
            raise TypeError('Missing tags argument')

        if 'trajectory' in tags:
            if fill_method != 'skip_none':
                raise ValueError('Only skip_none fill method is avaliable'
                                 ' when trajectory is requested')
            return self._get_trajectory(*tags, start=start, stop=stop,
                                        interval=interval)

        for tag in tags:
            if tag is 'mctrial':
                continue
            if tag not in self.observables:
                raise ValueError('No observable named {} in data'
                                 ' container'.format(tag))

        mctrials = [row_dict['mctrial'] for row_dict in self._data_list]
        data = pd.DataFrame.from_records(self._data_list,
                                         index=mctrials,
                                         columns=tags)
        if start is None and stop is None:
            data = data.loc[::interval, tags].copy()
        else:
            # slice and pass a copy to avoid slowing down dropna method below
            if start is None:
                data = data.loc[:stop:interval, tags].copy()
            elif stop is None:
                data = data.loc[start::interval, tags].copy()
            else:
                data = data.loc[start:stop:interval, tags].copy()

        if fill_method is not None:
            if fill_method not in fill_methods:
                raise ValueError('Unknown fill method: {}'
                                 .format(fill_method))

            if apply_to is None:
                apply_to = tags

            # retrieve only valid observations
            if fill_method is 'skip_none':
                data.dropna(inplace=True, subset=apply_to)

            else:
                # if requested, drop NaN values in columns
                subset = [tag for tag in tags if tag not in apply_to]
                data.dropna(inplace=True, subset=subset)

                # fill NaN with the next valid observation
                if fill_method is 'fill_backward':
                    data.fillna(method='bfill', inplace=True)

                # fill NaN with the last valid observation
                elif fill_method is 'fill_forward':
                    data.fillna(method='ffill', inplace=True)

                # fill NaN with the linear interpolation of the last and
                # next valid observations
                elif fill_method is 'linear_interpolate':
                    data.interpolate(limit_area='inside', inplace=True)

                # drop any left-over nan values
                data.dropna(inplace=True)

        data_list = []
        for tag in tags:
            # convert NaN to None
            data_list.append(np.array(
                [None if np.isnan(x).any() else x for x in data[tag]]))
        if len(tags) > 1:
            # return a tuple if more than one tag is given
            return tuple(data_list)
        else:
            # return a list if only one tag is given
            return data_list[0]

    @property
    def data(self) -> pd.DataFrame:
        """ pandas data frame (see :class:`pandas.DataFrame`) """
        if self._data_list:
            return pd.DataFrame.from_records(self._data_list,
                                             exclude=['occupations'])
        else:
            return pd.DataFrame()

    @property
    def ensemble_parameters(self) -> dict:
        """ parameters associated with Monte Carlo simulation """
        return self._ensemble_parameters.copy()

    @property
    def observables(self) -> List[str]:
        """ observable names """
        return list(self._observables)

    @property
    def metadata(self) -> dict:
        """ metadata associated with data container """
        return self._metadata

    @property
    def last_state(self) -> Dict[str, Union[int, List[int]]]:
        """ last state to be used to restart Monte Carlo simulation """
        return self._last_state

    def reset(self):
        """ Resets (clears) internal data list of data container. """
        self._data_list.clear()
        self._observables.clear()

    def get_number_of_entries(self, tag: str = None) -> int:
        """
        Returns the total number of entries with the given observable tag.

        Parameters
        ----------
        tag
            name of observable; by default the total number of rows in the
            data frame will be returned.

        Raises
        ------
        ValueError
            if observable is requested that is not in data container
        """
        data = pd.DataFrame.from_records(self._data_list)
        if tag is None:
            return len(data)
        else:
            if tag not in data:
                raise ValueError('No observable named {}'
                                 ' in data container'.format(tag))
            return data[tag].count()

    def analyze_data(self, tag: str, start: int = None,
                     stop: int = None, max_lag: int = None) -> dict:
        """
        Returns detailed analysis of a scalar observerable.

        Parameters
        ----------
        tag
            tag of field over which to average
        start
            minimum value of trial step to consider; by default the
            smallest value in the mctrial column will be used.
        stop
            maximum value of trial step to consider; by default the
            largest value in the mctrial column will be used.
        max_lag
            maximum lag between two points in data series, by default the
            largest length of the data series will be used.
            Used for computing autocorrelation
        Raises
        ------
        ValueError
            if observable is requested that is not in data container
        ValueError
            if observable is not scalar
        ValueError
            if observations is not evenly spaced

        Returns
        -------
        dict
            calculated properties of the data including mean,
            standard_deviation, correlation_length and error_estimate
            (95% confidence)
        """
        if tag in ['trajectory', 'occupations']:
            raise ValueError('{} is not scalar'.format(tag))
        steps, data = self.get_data('mctrial', tag, start=start, stop=stop)

        # check that steps are evenly spaced
        diff = np.diff(steps)
        step_length = diff[0]
        if not np.allclose(step_length, diff):
            raise ValueError('data records must be evenly spaced.')

        summary = analyze_data(data)
        summary['correlation_length'] *= step_length  # in mc-trials
        return summary

    def get_average(self, tag: str,
                    start: int = None, stop: int = None) -> float:
        """
        Returns average of a scalar observable.

        Parameters
        ----------
        tag
            tag of field over which to average
        start
            minimum value of trial step to consider; by default the
            smallest value in the mctrial column will be used.
        stop
            maximum value of trial step to consider; by default the
            largest value in the mctrial column will be used.

        Raises
        ------
        ValueError
            if observable is requested that is not in data container
        ValueError
            if observable is not scalar
        """
        if tag in ['trajectory', 'occupations']:
            raise ValueError('{} is not scalar'.format(tag))
        data = self.get_data(tag, start=start, stop=stop)
        return np.mean(data)

    def _get_trajectory(self, *tags, start: int = None, stop: int = None,
                        interval: int = 1) \
            -> Union[List[Atoms], Tuple[List[Atoms], np.ndarray]]:
        """
        Returns a trajectory in the form of a list of ASE Atoms
        along with the corresponding values of the mctrial and/or scalar
        properties upon request.
        Configurations with non properties will be
        skipped in the trajectory if the property is requested.

        Parameters
        ----------
        start
            minimum value of trial step to consider; by default the
            smallest value in the mctrial column will be used.
        stop
            maximum value of trial step to consider; by default the
            largest value in the mctrial column will be used.
        interval
            increment for mctrial; by default the smallest available
            interval will be used.
        """
        new_tags = tuple(['occupations' if tag == 'trajectory' else
                          tag for tag in tags])
        data = \
            self.get_data(*new_tags, start=start, stop=stop, interval=interval)

        if len(tags) > 1:
            data_list = list(data)
        else:
            data_list = [data]

        tag_list = list(new_tags)
        atoms_list = []
        for tag, data_row in zip(tag_list, data_list):
            if tag == 'occupations':
                ind = tag_list.index('occupations')
                for occupation_vector in data_row:
                    atoms = self.atoms.copy()
                    atoms.numbers = occupation_vector
                    atoms_list.append(atoms)
                data_list[ind] = atoms_list

        if len(data_list) > 1:
            return tuple(data_list)
        else:
            return data_list[0]

    def write_trajectory(self, outfile: Union[str, BinaryIO, TextIO]):
        """
        Saves trajectory to a file along with the respectives values of the
        potential field for each configuration. If the file exists the
        trajectory will be appended. Use ase gui to visualize the trajectory
        with values of the potential for each frame.

        Parameters
        ----------
        outfile
            output file name or file object
        """
        atoms_list, energies = self._get_trajectory('occupations', 'potential')
        traj = Trajectory(outfile, mode='a')
        for atoms, energy in zip(atoms_list, energies):
            traj.write(atoms=atoms, energy=energy)
        traj.close()

    @staticmethod
    def read(infile: Union[str, BinaryIO, TextIO], old_format: bool = False):
        """
        Reads DataContainer object from file.

        Parameters
        ----------
        infile
            file from which to read
        old_format
            If true use old json format to read runtime data; default to false

        Raises
        ------
        FileNotFoundError
            if file is not found (str)
        ValueError
            if file is of incorrect type (not a tarball)
        """
        if isinstance(infile, str):
            filename = infile
        else:
            filename = infile.name

        if not tarfile.is_tarfile(filename):
            raise TypeError('{} is not a tar file'.format(filename))

        reference_atoms_file = tempfile.NamedTemporaryFile()
        reference_data_file = tempfile.NamedTemporaryFile()
        runtime_data_file = tempfile.NamedTemporaryFile()

        with tarfile.open(mode='r', name=filename) as tar_file:
            # file with atoms
            reference_atoms_file.write(tar_file.extractfile('atoms').read())

            reference_atoms_file.seek(0)
            atoms = ase_read(reference_atoms_file.name, format='json')

            # file with reference data
            reference_data_file.write(
                tar_file.extractfile('reference_data').read())
            reference_data_file.seek(0)
            with open(reference_data_file.name, encoding='utf-8') as fd:
                reference_data = json.load(fd)

            # init DataContainer
            dc = \
                DataContainer(atoms=atoms,
                              ensemble_parameters=reference_data['parameters'])

            # overwrite metadata
            dc._metadata = reference_data['metadata']

            for tag, value in reference_data['last_state'].items():
                if tag == 'random_state':
                    value = \
                        tuple(tuple(x) if isinstance(x, list)
                              else x for x in value)
                dc._last_state[tag] = value

            # add runtime data from file
            runtime_data_file.write(
                tar_file.extractfile('runtime_data').read())
            runtime_data_file.seek(0)
            if old_format:
                runtime_data = pd.read_json(runtime_data_file)
                data = runtime_data.sort_index(ascending=True)
                dc._data_list = \
                    data.T.apply(lambda x: x.dropna().to_dict()).tolist()
            else:
                dc._data_list = np.load(runtime_data_file)['arr_0'].tolist()

        dc._observables = set([key for data in dc._data_list for key in data])
        dc._observables = dc._observables - {'mctrial'}

        return dc

    def _write(self, outfile: Union[str, BinaryIO, TextIO]):
        """
        Writes DataContainer object to file.

        Parameters
        ----------
        outfile
            file to which to write
        """
        self._metadata['date_last_backup'] = \
            datetime.now().strftime('%Y-%m-%dT%H:%M:%S')

        # Save reference atomic structure
        reference_atoms_file = tempfile.NamedTemporaryFile()
        ase_write(reference_atoms_file.name, self.atoms, format='json')

        # Save reference data
        reference_data = {'parameters': self._ensemble_parameters,
                          'metadata': self._metadata,
                          'last_state': self._last_state}

        reference_data_file = tempfile.NamedTemporaryFile()
        with open(reference_data_file.name, 'w') as handle:
            json.dump(reference_data, handle, cls=Int64Encoder)

        # Save runtime data
        runtime_data_file = tempfile.NamedTemporaryFile()
        np.savez_compressed(runtime_data_file, self._data_list)

        with tarfile.open(outfile, mode='w') as handle:
            handle.add(reference_atoms_file.name, arcname='atoms')
            handle.add(reference_data_file.name, arcname='reference_data')
            handle.add(runtime_data_file.name, arcname='runtime_data')
        runtime_data_file.close()

    def _add_default_metadata(self):
        """Adds default metadata to metadata dict."""

        self._metadata['date_created'] = \
            datetime.now().strftime('%Y-%m-%dT%H:%M:%S')
        self._metadata['username'] = getpass.getuser()
        self._metadata['hostname'] = socket.gethostname()
        self._metadata['icet_version'] = icet_version<|MERGE_RESOLUTION|>--- conflicted
+++ resolved
@@ -14,11 +14,8 @@
 from datetime import datetime
 from typing import BinaryIO, Dict, List, TextIO, Tuple, Union
 from icet import __version__ as icet_version
-<<<<<<< HEAD
 from .data_analysis import analyze_data
-=======
 from .observers.base_observer import BaseObserver
->>>>>>> 8cf09027
 
 
 class Int64Encoder(json.JSONEncoder):
