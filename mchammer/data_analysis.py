--- conflicted
+++ resolved
@@ -61,12 +61,8 @@
 
     error = t_factor * std(data) / sqrt(Ns)
     where t_factor is the factor corresponding to the confidence interval
-<<<<<<< HEAD
-    Ns is the number of independent measurements
-=======
-    Ns is the number of indepdent measurements (with correlation taken
+    Ns is the number of independent measurements (with correlation taken
     into account)
->>>>>>> b3129f19
 
     Parameters
     ----------
