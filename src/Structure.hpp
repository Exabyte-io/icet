#pragma once
#include <pybind11/pybind11.h>
#include <iostream>
#include <pybind11/eigen.h>
#include <Eigen/Dense>
#include <vector>
#include <string>
using namespace Eigen;

namespace py = pybind11;

class Structure
{
  public:
    Structure(const Eigen::Matrix<double, Dynamic, 3, RowMajor> &,
              const std::vector<std::string> &,
              const Eigen::Matrix3d &,
              const std::vector<bool> &);

    double getDistance(const int, const int) const;

<<<<<<< HEAD
    double getDistance2(const int ind1, const Vector3d offset1,
                        const int ind2, const Vector3d offset2) const
=======
    /**
        Returns the distance for index1 with unitcell offset offset 1 to index2 with unit-cell offset offset2
    */
    double getDistance2(const int index1, const Vector3d offset1,
                        const int index2, const Vector3d offset2) const
>>>>>>> 0349ef32
    {
        if (index1 >= _positions.rows() or index2 >= _positions.rows())
        {
            throw std::out_of_range("Error: Tried accessing position at out of bound index. Structure::getDistance2");
        }

        Vector3d pos1 = _positions.row(index1) + offset1.transpose() * _cell;
        Vector3d pos2 = _positions.row(index2) + offset2.transpose() * _cell;

        return (pos1 - pos2).norm();
    }

    // Getters - Setters
    void setPositions(const Eigen::Matrix<double, Dynamic, 3, RowMajor> &positions)
    {
        _positions = positions;
    }

    Eigen::Matrix<double, Dynamic, 3, RowMajor> &getPositions()
    {
        return _positions;
    }

    void setElements(const std::vector<std::string> &elements)
    {
        _elements = elements;
    }

    std::vector<std::string> getElements() const
    {
        return _elements;
    }
    bool has_pbc(const int k) const
    {
        return _pbc[k];
    }
    std::vector<bool> get_pbc() const
    {
        return _pbc;
    }
    void set_pbc(const std::vector<bool> pbc)
    {
        _pbc = pbc;
    }

    void set_cell(const Eigen::Matrix<double, 3, 3> &cell)
    {
        _cell = cell;
    }

    Eigen::Matrix<double, 3, 3> get_cell() const
    {
        return _cell;
    }

  private:
    Eigen::Matrix<double, Dynamic, 3, RowMajor> _positions;
    Eigen::Matrix3d _cell;
    std::vector<std::string> _elements;
    std::vector<bool> _pbc;
};<|MERGE_RESOLUTION|>--- conflicted
+++ resolved
@@ -19,16 +19,11 @@
 
     double getDistance(const int, const int) const;
 
-<<<<<<< HEAD
-    double getDistance2(const int ind1, const Vector3d offset1,
-                        const int ind2, const Vector3d offset2) const
-=======
     /**
         Returns the distance for index1 with unitcell offset offset 1 to index2 with unit-cell offset offset2
     */
     double getDistance2(const int index1, const Vector3d offset1,
                         const int index2, const Vector3d offset2) const
->>>>>>> 0349ef32
     {
         if (index1 >= _positions.rows() or index2 >= _positions.rows())
         {
@@ -40,9 +35,9 @@
 
         return (pos1 - pos2).norm();
     }
-
+   
     // Getters - Setters
-    void setPositions(const Eigen::Matrix<double, Dynamic, 3, RowMajor> &positions)
+    void setPositions(const Eigen::Matrix<double, Dynamic, 3> &positions)
     {
         _positions = positions;
     }
