--- conflicted
+++ resolved
@@ -39,22 +39,9 @@
     /// Returns the orbit of the given index.
     const Orbit &getOrbit(unsigned int) const;
 
-<<<<<<< HEAD
     /// Returns the local orbit list for a site.
     OrbitList getLocalOrbitList(std::shared_ptr<Structure>,
-                                const Vector3d &,
-=======
-    /// Returns an orbit in the given (supercell) structure.
-    Orbit getSuperCellOrbit(const Structure &,
-                            const Vector3i &,
-                            const unsigned int,
-                            std::unordered_map<LatticeSite, LatticeSite> &,
-                            const double) const;
-
-    /// Returns the local orbit list for a site.
-    OrbitList getLocalOrbitList(const Structure &,
                                 const Vector3i &,
->>>>>>> a5c3f4f0
                                 std::unordered_map<LatticeSite, LatticeSite> &,
                                 const double) const;
 
