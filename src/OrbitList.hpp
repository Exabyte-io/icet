--- conflicted
+++ resolved
@@ -55,7 +55,7 @@
     }
 
     // Returns the first column of the matrix of equivalent sites.
-    std::vector<LatticeSite> getReferenceLatticeSites(bool = true) const;
+    std::vector<LatticeSite> getReferenceLatticeSites() const;
 
     // Returns rows of the matrix of equivalent sites that match the lattice sites.
     std::vector<int> getIndicesOfEquivalentLatticeSites(const std::vector<LatticeSite> &,
@@ -86,18 +86,8 @@
                                                                bool,
                                                                bool) const;
 
-<<<<<<< HEAD
-    /// @todo Clarify description.
-    /// First construct rows_sort = sorted(rows)  then returns true/false if rows_sort exists in taken_rows
-    bool isRowsTaken(const std::unordered_set<std::vector<int>, VectorHash> &, std::vector<int>) const;
-
-=======
->>>>>>> 15d919f1
     /// Finds and returns sites in first column of matrix of equivalent sites along with their unit cell translated indistinguishable sites.
     std::vector<std::vector<LatticeSite>> getAllColumnsFromCluster(const std::vector<LatticeSite> &) const;
-
-    /// Returns the first column of the matrix of equivalent sites used to construct the orbit list.
-    std::vector<LatticeSite> getFirstColumnOfMatrixOfEquivalentSites() const { return _referenceLatticeSites; }
 
     /// Returns the matrix of equivalent sites used to construct the orbit list.
     std::vector<std::vector<LatticeSite>> getMatrixOfEquivalentSites() const { return _matrixOfEquivalentSites; }
