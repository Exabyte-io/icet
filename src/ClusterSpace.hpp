--- conflicted
+++ resolved
@@ -16,47 +16,9 @@
 class ClusterSpace
 {
   public:
-<<<<<<< HEAD
-    ClusterSpace(){};
-
-    ClusterSpace(std::vector<int> Mi, std::vector<std::string> elements, const OrbitList primOrbitList)
-    {
-        _Mi = Mi;
-        _primitive_orbit_list = primOrbitList;
-        _primitive_structure = primOrbitList.getPrimitiveStructure();
-        _primitive_structure.setNumberOfAllowedComponents(_Mi);
-        initElementMap(elements);
-        _isClusterSpaceInitialized = false;
-    };
-
-    void initElementMap(std::vector<std::string> elements)
-    {
-        // std::sort(elements.begin(), elements.end());
-        std::vector<int> intElements;
-        for (const auto el : elements)
-        {
-            intElements.push_back(PeriodicTable::strInt[el]);
-        }
-        std::sort(intElements.begin(), intElements.end());
-
-        for (size_t i = 0; i < elements.size(); i++)
-        {
-            _elementRepresentation[intElements[i]] = i;
-        }
-
-        _elements = intElements;
-    }
-
-    ///Generate the cluster vector on the input structure
-    std::vector<double> generateClusterVector(const Structure &) const;
-    
-    ///Generate the local cluster vector on the input structure
-    std::vector<double> generateLocalClusterVector(const Structure &, const int) const;
-=======
 
     /// Constructor.
     ClusterSpace(std::vector<int>, std::vector<std::string>, const OrbitList);
->>>>>>> 3f11abe6
 
     /// Returns the cluster vector corresponding to the input structure.
     std::vector<double> getClusterVector(const Structure &) const;
@@ -110,15 +72,8 @@
     /// Returns the mapping between atomic numbers and the internal species enumeration scheme.
     std::map<int, int> getSpeciesMap() const { return _speciesMap; }
 
-<<<<<<< HEAD
-    std::map<int, int> getElementMap() const
-    {
-        return _elementRepresentation;
-    } 
     ///Primitive orbit list based on the structure and the global cutoffs
-    OrbitList _primitive_orbit_list;
-=======
->>>>>>> 3f11abe6
+    OrbitList _orbit_list;
 
   private:
 
@@ -126,11 +81,8 @@
     /// @todo This function computes a specific term in the cluster vector. Can we find a more telling name?
     double evaluateClusterProduct(const std::vector<int> &, const std::vector<int> &, const std::vector<int> &) const;
 
-<<<<<<< HEAD
-=======
     /// Collect information about the cluster space.
     void collectClusterSpaceInfo();
->>>>>>> 3f11abe6
 
     /// Returns the default cluster function.
     double evaluateClusterFunction(const int, const int, const int) const;
@@ -153,9 +105,6 @@
     /// Primitive (prototype) structure.
     Structure _primitiveStructure;
 
-    /// List of orbits based on primitive structure.
-    OrbitList _orbitList;
-
     /// Radial cutoffs by cluster order starting with pairs.
     std::vector<double> _clusterCutoffs;
 
