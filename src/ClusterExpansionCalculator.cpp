--- conflicted
+++ resolved
@@ -19,19 +19,10 @@
     // and cluster vector differences.
     for (size_t i = 0; i < _supercell->size(); i++)
     {
-<<<<<<< HEAD
-        Vector3d position = _supercell->positions().row(i);
-        Vector3d offset = _clusterSpace.primitiveStructure()->findLatticeSiteByPosition(position, fractionalPositionTolerance).unitcellOffset();
+        Vector3d position = _supercell->positionByIndex(i);
+        Vector3i offset = _clusterSpace.primitiveStructure()->findLatticeSiteByPosition(position, fractionalPositionTolerance).unitcellOffset();
         _indexToOffset[i] = offset;
         if (_localOrbitlists.find(offset) == _localOrbitlists.end())
-=======
-        Vector3d localPosition = structure.positions().row(i);
-        LatticeSite localSite = _clusterSpace.primitiveStructure().findLatticeSiteByPosition(localPosition, fractionalPositionTolerance);
-        Vector3i offsetVector = localSite.unitcellOffset();
-        _indexToOffset[i] = offsetVector;
-
-        if (_localOrbitlists.find(offsetVector) == _localOrbitlists.end())
->>>>>>> 8f0d55cc
         {
             _localOrbitlists[offset] = LOLG.getLocalOrbitList(offset, true);
         }
