#include "ClusterExpansionCalculator.hpp"
#include <pybind11/stl.h>

ClusterExpansionCalculator::ClusterExpansionCalculator(const ClusterSpace &clusterSpace,
                                                       const Structure &structure,
                                                       const double fractionalPositionTolerance)
{
    _clusterSpace = clusterSpace;
    _supercell = structure;
    LocalOrbitListGenerator LOLG = LocalOrbitListGenerator(clusterSpace.getOrbitList(), _supercell, fractionalPositionTolerance);
    size_t uniqueOffsets = LOLG.getNumberOfUniqueOffsets();
    int numberOfOrbits = _clusterSpace._orbitList.size();
    std::vector<Orbit> orbitVector;
    _fullOrbitList = LOLG.getFullOrbitList();
    for (const auto orbit : clusterSpace._orbitList._orbits)
    {
        orbitVector.push_back(Orbit(orbit.getRepresentativeCluster()));
    }

    // Permutations for the clusters in the orbits
    std::vector<std::vector<std::vector<int>>> permutations(numberOfOrbits);

    /* Strategy for constructing the "full" primitive orbit lists.

    First we fill up a `std::vector<Orbit> orbitVector`,
    where `vector<orbit>` is essentially an orbit list.

    The existing method for constructing the _full_ orbit list proceeds
    by looping over all local orbit lists with `LocalOrbitListGenerator` and
    adding the sites to the local orbit list.

    Now we do something similar by looping over each local orbit list
    (by looping over `offsetIndex`).
    The local orbitlist is retrieved here:
        `LOLG.getLocalOrbitList(offsetIndex).getOrbits()`

    Then for each orbit `orbitIndex` in `LOLG.getLocalOrbitList(offsetIndex).getOrbits()`
    each group of lattice sites in `orbit.equivalentSites()` is added to
    `orbitVector[orbitIndex]` if the lattice sites have a site with offset `[0, 0, 0]`.

    When the full primitive orbit list is used to create a local orbit list for
    site `index` in the supercell it should thus contain all lattice sites that
    contain `index`.
    */

    for (size_t offsetIndex = 0; offsetIndex < uniqueOffsets; offsetIndex++)
    {
        int orbitIndex = -1;
        // This orbit is a local orbit related to the supercell
        for (const auto orbit : LOLG.getLocalOrbitList(offsetIndex).getOrbits())
        {
            orbitIndex++;

            auto orbitPermutations = orbit.getPermutationsOfEquivalentClusters();

            int eqSiteIndex = -1;

            for (const auto cluster : orbit.getEquivalentClusters())
            {
                eqSiteIndex++;

                std::vector<LatticeSite> primitiveEquivalentSites;
                for (const auto site : cluster)
                {
                    Vector3d sitePosition = _supercell.getPosition(site);
                    auto primitiveSite = _clusterSpace.getPrimitiveStructure().findLatticeSiteByPosition(sitePosition, fractionalPositionTolerance);
                    primitiveEquivalentSites.push_back(primitiveSite);
                }
                std::vector<std::vector<LatticeSite>> translatedClusters = _clusterSpace._orbitList.getSitesTranslatedToUnitcell(primitiveEquivalentSites, false);

                for (auto translatedCluster : translatedClusters)
                {
                    if (std::any_of(translatedCluster.begin(), translatedCluster.end(), [=](LatticeSite ls)
                                    { return (ls.unitcellOffset()).norm() < fractionalPositionTolerance; }))
                    {
                        // false or true here does not seem to matter
                        if (!orbitVector[orbitIndex].contains(translatedCluster, true))
                        {
                            orbitVector[orbitIndex].addEquivalentCluster(translatedCluster);
                            permutations[orbitIndex].push_back(orbitPermutations[eqSiteIndex]);
                        }
                    }
                }
            }
        }
    }

    // Now create the full primitive orbit list using the vector<orbit>
    _fullPrimitiveOrbitList.setPrimitiveStructure(_clusterSpace.getPrimitiveStructure());
    int orbitIndex = -1;
    for (auto orbit : orbitVector)
    {
        orbitIndex++;
        orbit.setPermutationsOfEquivalentClusters(permutations[orbitIndex]);
        _fullPrimitiveOrbitList.addOrbit(orbit);
    }

    // Calculate the permutation for each orbit in this orbit list.
    // This is normally done in the constructor but since we made one manually
    // we have to do this ourself.
    // _fullPrimitiveOrbitList.addPermutationInformationToOrbits(_clusterSpace.getOrbitList().getFirstColumnOfMatrixOfEquivalentSites(),
    //                                                           _clusterSpace.getOrbitList().getMatrixOfEquivalentSites());

    _primToSupercellMap.clear();
    _indexToOffset.clear();

    // Precompute all possible local orbitlists for this supercell and map it to the offset
    for (size_t i = 0; i < structure.size(); i++)
    {
        Vector3d localPosition = structure.getPositions().row(i);
        LatticeSite localSite = _clusterSpace.getPrimitiveStructure().findLatticeSiteByPosition(localPosition, fractionalPositionTolerance);
        Vector3d offsetVector = localSite.unitcellOffset();
        _indexToOffset[i] = offsetVector;

        if (_localOrbitlists.find(offsetVector) == _localOrbitlists.end())
        {
            _localOrbitlists[offsetVector] = _fullPrimitiveOrbitList.getLocalOrbitList(structure, offsetVector, _primToSupercellMap, fractionalPositionTolerance);

            // Set equivalent cluster equal to the permuted clusters so no permutation is required in the orbit list counting.
            for (auto &orbit : _localOrbitlists[offsetVector]._orbits)
            {
                auto permutedClusters = orbit.getPermutedEquivalentClusters();
                orbit._equivalentClusters = permutedClusters;
            }
        }
    }
}

/**
@details Occupy cluster vector based on information currently in _clusterCounts
@param First element of the cluster vector
*/
<<<<<<< HEAD
std::vector<double> ClusterExpansionCalculator::getClusterVectorChange(const py::array_t<int> &occupationsBefore,
                                                                       int flipIndex,
                                                                       int newOccupation)
{
    _supercell.setAtomicNumbers(occupationsBefore);
    _clusterCounts.reset();
    if (occupationsBefore.size() != _supercell.size())
    {
        throw std::runtime_error("Input occupations and internal supercell structure mismatch in size (ClusterExpansionCalculator::getClusterVectorChange)");
    }
    if (flipIndex >= _supercell.size())
    {
        throw std::runtime_error("flipIndex larger than the length of the structure (ClusterExpansionCalculator::getClusterVectorChange)");
    }

    // do not sort the clusters
    bool keepOrder = true;

    // Count the clusters in the order as in the equivalent clusters
    // since these clusters are already in the permuted order
    bool permuteSites = false;

    // Get one of the translated orbitlists
    _translatedOrbitList = _localOrbitlists[_indexToOffset[flipIndex]];

    // Remove sites not containing the local index
    if (_clusterSpace._primitiveStructure.size() > 1)
    {
        // true meaning we only look at zero offset sites
        _translatedOrbitList.removeClustersWithoutIndex(flipIndex, true);
    }

    // Count clusters and get cluster count map
    _clusterCounts.countOrbitListChange(_supercell, flipIndex, newOccupation, _translatedOrbitList, keepOrder, permuteSites);

    // Finally begin occupying the cluster vector
=======
std::vector<double> ClusterExpansionCalculator::_occupyClusterVector(const double firstElement)
{
>>>>>>> 3d898a57
    std::vector<double> clusterVector;
    clusterVector.push_back(firstElement);
    for (size_t i = 0; i < _fullPrimitiveOrbitList.size(); i++)
    {
        Cluster representativeCluster = _fullPrimitiveOrbitList._orbits[i]._representativeCluster;
        auto representativeSites = _clusterSpace._orbitList._orbits[i].getSitesOfRepresentativeCluster();
        std::vector<int> allowedOccupations;

        if (i >= _clusterSpace._orbitList.size())
        {
            std::cout << _fullPrimitiveOrbitList.size() << " >= " << _clusterSpace._orbitList.size() << std::endl;
            throw std::runtime_error("Index i larger than cs.orbit_list.size() (ClusterExpansionCalculator::getLocalClusterVector)");
        }
        try
        {
            allowedOccupations = _clusterSpace.getNumberOfAllowedSpeciesBySite(_clusterSpace._primitiveStructure, representativeSites);
        }
        catch (const std::exception &e)
        {
            std::cout << e.what() << std::endl;
            throw std::runtime_error("Failed getting allowed occupations (ClusterExpansionCalculator::getLocalClusterVector)");
        }

        // Skip the rest if any of the sites are inactive (i.e. allowed occupation < 2)
        if (std::any_of(allowedOccupations.begin(), allowedOccupations.end(), [](int allowedOccupation)
                        { return allowedOccupation < 2; }))
        {
            continue;
        }

        std::vector<int> indicesOfRepresentativeSites;
        for (const auto site : representativeSites)
        {
            indicesOfRepresentativeSites.push_back(site.index());
        }

        const auto &mcVectors = _clusterSpace._multiComponentVectors[i];
        representativeCluster.setTag(i);

        /// Loop over all multi component vectors for this orbit
        for (size_t currentMCVectorIndex = 0; currentMCVectorIndex < _clusterSpace._multiComponentVectors[i].size(); currentMCVectorIndex++)
        {
            double clusterVectorElement = 0;

            auto clusterFind = _clusterCounts._clusterCounts.find(representativeCluster);

            /// Push back zero if nothing was counted for this orbit
            if (clusterFind == _clusterCounts._clusterCounts.end())
            {
                clusterVector.push_back(0);
                continue;
            }

            std::vector<int> permutedMCVector;
            std::vector<int> permutedAllowedOccupations;
            std::vector<int> permutedRepresentativeIndices;
            /// Loop over all the counts for this orbit
            for (const auto &elementsCountPair : _clusterCounts._clusterCounts.at(representativeCluster))
            {
                /// Loop over all equivalent permutations for this orbit and mc vector
                for (const auto &perm : _clusterSpace._sitePermutations[i][currentMCVectorIndex])
                {
                    /// Permute the mc vector and the allowed occupations
                    permutedMCVector = icet::getPermutedVector(mcVectors[currentMCVectorIndex], perm);
                    permutedAllowedOccupations = icet::getPermutedVector(allowedOccupations, perm);
                    permutedRepresentativeIndices = icet::getPermutedVector(indicesOfRepresentativeSites, perm);

                    clusterVectorElement += _clusterSpace.evaluateClusterProduct(permutedMCVector, permutedAllowedOccupations, elementsCountPair.first, permutedRepresentativeIndices) * elementsCountPair.second;
                }
            }

            // Usually we could have counted multiplicity by simply adding the number of
            // clusters in the orbit (elementsCountPair.second), but in the case of 
            // local cluster vectors or change in cluster vectors, we have only counted
            // a subset of the clusters. We thus need to compute the multiplicity by
            // analyzing the orbit in detail.
            double realMultiplicity = (double)_clusterSpace._sitePermutations[i][currentMCVectorIndex].size() * (double)_clusterSpace._orbitList._orbits[i].size() / (double)_clusterSpace._primitiveStructure.size();
            clusterVectorElement /= ((double)realMultiplicity * (double)_supercell.size());
            clusterVector.push_back(clusterVectorElement);
        }
    }
    return clusterVector;
}

<<<<<<< HEAD
std::vector<double> ClusterExpansionCalculator::getClusterVector(const py::array_t<int> &occupations)
=======
/**
@details Calculate change in cluster vector upon change in occupation on one site
@param occupationsBefore the occupation vector for the supercell before the flip
@param flipIndex the index in the supercell where occupation has changed
@param newOccupation new atomic number on site index
*/
std::vector<double> ClusterExpansionCalculator::getClusterVectorChange(const std::vector<int> &occupationsBefore,
                                                                       int flipIndex,
                                                                       int newOccupation)
>>>>>>> 3d898a57
{
    _supercell.setAtomicNumbers(occupationsBefore);
    _clusterCounts.reset();
    if (occupationsBefore.size() != _supercell.size())
    {
        throw std::runtime_error("Input occupations and internal supercell structure mismatch in size (ClusterExpansionCalculator::getClusterVectorChange)");
    }
    if (flipIndex >= _supercell.size())
    {
        throw std::runtime_error("flipIndex larger than the length of the structure (ClusterExpansionCalculator::getClusterVectorChange)");
    }

    // do not sort the clusters
    bool keepOrder = true;

    // Count the clusters in the order as in the equivalent clusters
    // since these clusters are already in the permuted order
    bool permuteSites = false;

    // Get one of the translated orbitlists
    _translatedOrbitList = _localOrbitlists[_indexToOffset[flipIndex]];

    // Remove sites not containing the local index
    if (_clusterSpace._primitiveStructure.size() > 1)
    {
        // true meaning we only look at zero offset sites
        _translatedOrbitList.removeClustersWithoutIndex(flipIndex, true);
    }

    // Count clusters and get cluster count map
    _clusterCounts.countOrbitListChange(_supercell, flipIndex, newOccupation, _translatedOrbitList, keepOrder, permuteSites, -1, flipIndex);

<<<<<<< HEAD
    // Finally begin occupying the cluster vector
    std::vector<double> clusterVector;
    clusterVector.push_back(1.0);
    for (size_t i = 0; i < _fullOrbitList.size(); i++)
=======
    return _occupyClusterVector(0.0);
}

/**
@details This constructs a cluster vector that only includes clusters that contain the input index.
@param occupations the occupation vector for the supercell
@param index the local index of the supercell
*/
std::vector<double> ClusterExpansionCalculator::getLocalClusterVector(const std::vector<int> &occupations, int index)
{
    _supercell.setAtomicNumbers(occupations);
    _clusterCounts.reset();
    if (occupations.size() != _supercell.size())
>>>>>>> 3d898a57
    {
        throw std::runtime_error("Input occupations and internal supercell structure mismatch in size (ClusterExpansionCalculator::getLocalClusterVector)");
    }

    // do not sort the clusters
    bool keepOrder = true;

<<<<<<< HEAD
        // Skip the rest if any of the sites are inactive (i.e. allowed occupation < 2)
        if (std::any_of(allowedOccupations.begin(), allowedOccupations.end(), [](int allowedOccupation)
                        { return allowedOccupation < 2; }))
        {
            continue;
        }

        std::vector<int> representativeSitesIndices;
        for (const auto site : representativeSites)
        {
            representativeSitesIndices.push_back(site.index());
        }
=======
    // Count the clusters in the order as in the equivalent clusters
    // since these clusters are already in the permuted order
    bool permuteSites = false;
>>>>>>> 3d898a57

    // Get one of the translated orbitlists
    _translatedOrbitList = _localOrbitlists[_indexToOffset[index]];

    // Remove sites not containing the local index
    if (_clusterSpace._primitiveStructure.size() > 1)
    {
        // true meaning we only look at zero offset sites
        _translatedOrbitList.removeClustersWithoutIndex(index, true);
    }

    // Count clusters and get cluster count map
    _clusterCounts.countOrbitList(_supercell, _translatedOrbitList, keepOrder, permuteSites, -1, index);

    return _occupyClusterVector(1.0 / _supercell.size());
}

/**
@details Calculate the cluster vector for a supercell.
@param occupations the occupation vector of the supercell
*/
std::vector<double> ClusterExpansionCalculator::getClusterVector(const std::vector<int> &occupations)
{
    _supercell.setAtomicNumbers(occupations);
    _clusterCounts.reset();
    if (occupations.size() != _supercell.size())
    {
        throw std::runtime_error("Input occupations and internal supercell structure mismatch in size (ClusterExpansionCalculator::getLocalClusterVector)");
    }

<<<<<<< HEAD
                    clusterVectorElement += _clusterSpace.evaluateClusterProduct(permutedMCVector, permutedAllowedOccupations, elementsCountPair.first, permutedRepresentativeIndices) * elementsCountPair.second;
                    multiplicity += elementsCountPair.second;
                }
            }
            clusterVectorElement /= (double)multiplicity;
            clusterVector.push_back(clusterVectorElement);
        }
    }
    return clusterVector;
=======
    // do not sort the clusters
    bool keepOrder = true;

    /// Permute the sites
    bool permuteSites = true;

    // Count clusters and get cluster count map
    _clusterCounts.countOrbitList(_supercell, _fullOrbitList, keepOrder, permuteSites);

    return _occupyClusterVector(1.0);
>>>>>>> 3d898a57
}<|MERGE_RESOLUTION|>--- conflicted
+++ resolved
@@ -130,47 +130,8 @@
 @details Occupy cluster vector based on information currently in _clusterCounts
 @param First element of the cluster vector
 */
-<<<<<<< HEAD
-std::vector<double> ClusterExpansionCalculator::getClusterVectorChange(const py::array_t<int> &occupationsBefore,
-                                                                       int flipIndex,
-                                                                       int newOccupation)
-{
-    _supercell.setAtomicNumbers(occupationsBefore);
-    _clusterCounts.reset();
-    if (occupationsBefore.size() != _supercell.size())
-    {
-        throw std::runtime_error("Input occupations and internal supercell structure mismatch in size (ClusterExpansionCalculator::getClusterVectorChange)");
-    }
-    if (flipIndex >= _supercell.size())
-    {
-        throw std::runtime_error("flipIndex larger than the length of the structure (ClusterExpansionCalculator::getClusterVectorChange)");
-    }
-
-    // do not sort the clusters
-    bool keepOrder = true;
-
-    // Count the clusters in the order as in the equivalent clusters
-    // since these clusters are already in the permuted order
-    bool permuteSites = false;
-
-    // Get one of the translated orbitlists
-    _translatedOrbitList = _localOrbitlists[_indexToOffset[flipIndex]];
-
-    // Remove sites not containing the local index
-    if (_clusterSpace._primitiveStructure.size() > 1)
-    {
-        // true meaning we only look at zero offset sites
-        _translatedOrbitList.removeClustersWithoutIndex(flipIndex, true);
-    }
-
-    // Count clusters and get cluster count map
-    _clusterCounts.countOrbitListChange(_supercell, flipIndex, newOccupation, _translatedOrbitList, keepOrder, permuteSites);
-
-    // Finally begin occupying the cluster vector
-=======
 std::vector<double> ClusterExpansionCalculator::_occupyClusterVector(const double firstElement)
 {
->>>>>>> 3d898a57
     std::vector<double> clusterVector;
     clusterVector.push_back(firstElement);
     for (size_t i = 0; i < _fullPrimitiveOrbitList.size(); i++)
@@ -255,19 +216,15 @@
     return clusterVector;
 }
 
-<<<<<<< HEAD
-std::vector<double> ClusterExpansionCalculator::getClusterVector(const py::array_t<int> &occupations)
-=======
 /**
 @details Calculate change in cluster vector upon change in occupation on one site
 @param occupationsBefore the occupation vector for the supercell before the flip
 @param flipIndex the index in the supercell where occupation has changed
 @param newOccupation new atomic number on site index
 */
-std::vector<double> ClusterExpansionCalculator::getClusterVectorChange(const std::vector<int> &occupationsBefore,
+std::vector<double> ClusterExpansionCalculator::getClusterVectorChange(const py::array_t<int> &occupationsBefore,
                                                                        int flipIndex,
                                                                        int newOccupation)
->>>>>>> 3d898a57
 {
     _supercell.setAtomicNumbers(occupationsBefore);
     _clusterCounts.reset();
@@ -300,12 +257,6 @@
     // Count clusters and get cluster count map
     _clusterCounts.countOrbitListChange(_supercell, flipIndex, newOccupation, _translatedOrbitList, keepOrder, permuteSites, -1, flipIndex);
 
-<<<<<<< HEAD
-    // Finally begin occupying the cluster vector
-    std::vector<double> clusterVector;
-    clusterVector.push_back(1.0);
-    for (size_t i = 0; i < _fullOrbitList.size(); i++)
-=======
     return _occupyClusterVector(0.0);
 }
 
@@ -314,12 +265,11 @@
 @param occupations the occupation vector for the supercell
 @param index the local index of the supercell
 */
-std::vector<double> ClusterExpansionCalculator::getLocalClusterVector(const std::vector<int> &occupations, int index)
+std::vector<double> ClusterExpansionCalculator::getLocalClusterVector(const py::array_t<int> &occupations, int index)
 {
     _supercell.setAtomicNumbers(occupations);
     _clusterCounts.reset();
     if (occupations.size() != _supercell.size())
->>>>>>> 3d898a57
     {
         throw std::runtime_error("Input occupations and internal supercell structure mismatch in size (ClusterExpansionCalculator::getLocalClusterVector)");
     }
@@ -327,24 +277,9 @@
     // do not sort the clusters
     bool keepOrder = true;
 
-<<<<<<< HEAD
-        // Skip the rest if any of the sites are inactive (i.e. allowed occupation < 2)
-        if (std::any_of(allowedOccupations.begin(), allowedOccupations.end(), [](int allowedOccupation)
-                        { return allowedOccupation < 2; }))
-        {
-            continue;
-        }
-
-        std::vector<int> representativeSitesIndices;
-        for (const auto site : representativeSites)
-        {
-            representativeSitesIndices.push_back(site.index());
-        }
-=======
     // Count the clusters in the order as in the equivalent clusters
     // since these clusters are already in the permuted order
     bool permuteSites = false;
->>>>>>> 3d898a57
 
     // Get one of the translated orbitlists
     _translatedOrbitList = _localOrbitlists[_indexToOffset[index]];
@@ -366,7 +301,7 @@
 @details Calculate the cluster vector for a supercell.
 @param occupations the occupation vector of the supercell
 */
-std::vector<double> ClusterExpansionCalculator::getClusterVector(const std::vector<int> &occupations)
+std::vector<double> ClusterExpansionCalculator::getClusterVector(const py::array_t<int> &occupations)
 {
     _supercell.setAtomicNumbers(occupations);
     _clusterCounts.reset();
@@ -375,17 +310,6 @@
         throw std::runtime_error("Input occupations and internal supercell structure mismatch in size (ClusterExpansionCalculator::getLocalClusterVector)");
     }
 
-<<<<<<< HEAD
-                    clusterVectorElement += _clusterSpace.evaluateClusterProduct(permutedMCVector, permutedAllowedOccupations, elementsCountPair.first, permutedRepresentativeIndices) * elementsCountPair.second;
-                    multiplicity += elementsCountPair.second;
-                }
-            }
-            clusterVectorElement /= (double)multiplicity;
-            clusterVector.push_back(clusterVectorElement);
-        }
-    }
-    return clusterVector;
-=======
     // do not sort the clusters
     bool keepOrder = true;
 
@@ -396,5 +320,4 @@
     _clusterCounts.countOrbitList(_supercell, _fullOrbitList, keepOrder, permuteSites);
 
     return _occupyClusterVector(1.0);
->>>>>>> 3d898a57
 }