--- conflicted
+++ resolved
@@ -111,19 +111,10 @@
              also holds information pertaining to the components that are
              allowed on each site and provides functionality for computing
              distances between sites.
-         )pbdoc")
-        .def(py::init<>())
-        .def(py::init<const Eigen::Matrix<double, Dynamic, 3, Eigen::RowMajor> &,
-                      const std::vector<std::string> &,
-                      const Eigen::Matrix3d &,
-                      const std::vector<bool> &,
-                      double>(),
-             R"pbdoc(
-             Initializes an icet Structure instance.
-
-             Parameters
-             ----------
-             positions : list of vector
+
+             Parameters
+             ----------
+             positions : list of vectors
                  list of positions in Cartesian coordinates
              chemical_symbols : list of strings
                  chemical symbol of each case
@@ -134,6 +125,15 @@
              tolerance : float
                  numerical tolerance imposed when testing for equality of
                  positions and distances
+         )pbdoc")
+        .def(py::init<>())
+        .def(py::init<const Eigen::Matrix<double, Dynamic, 3, Eigen::RowMajor> &,
+                      const std::vector<std::string> &,
+                      const Eigen::Matrix3d &,
+                      const std::vector<bool> &,
+                      double>(),
+             R"pbdoc(
+             Initializes an icet Structure instance.
          )pbdoc",
              py::arg("positions"),
              py::arg("chemical_symbols"),
@@ -173,7 +173,7 @@
 
              Parameters
              ----------
-             positions : list of NumPy arrays\
+             positions : list of NumPy arrays
                  new positions in Cartesian coordinates
          )pbdoc")
         .def_property("positions",
@@ -689,7 +689,7 @@
              py::arg("structure"))
         .def(py::init<const Structure &, const std::vector<std::vector<LatticeSite>> &, const std::vector<NeighborList> &>(),
              R"pbdoc(
-                Construct an OrbitList object from a permutation matrix with LatticeSite type entries and 
+                Construct an OrbitList object from a permutation matrix with LatticeSite type entries and
                 a Structure instance.
 
              Parameters
@@ -697,7 +697,7 @@
              permutation_matrix : vector of vector of LatticeSite objects
                  permutation matrix with lattice sites
              structure : icet Structure object
-                 primitive atomic structure 
+                 primitive atomic structure
         )pbdoc",
              py::arg("structure"),
              py::arg("permutation_matrix"),
@@ -720,7 +720,7 @@
         .def("get_orbit_list", &OrbitList::getOrbitList,
              "Returns a list of Orbit objects from OrbitList")
         .def("get_primitive_structure", &OrbitList::getPrimitiveStructure,
-             "Returns the primitive atomic structure used to construct the OrbitList instance")      
+             "Returns the primitive atomic structure used to construct the OrbitList instance")
         .def("__len__", &OrbitList::size,
              "Returns the total number of orbits counted in the OrbitList instance")
         .def("print", &OrbitList::print, py::arg("verbosity") = 0)
@@ -738,7 +738,7 @@
         .def("get_unique_primcell_offsets", &LocalOrbitListGenerator::getUniquePrimitiveCellOffsets);
 
     /// @todo Check which of the following members must actually be exposed.
-    /// @todo Turn getters into properties as possible. (Some might require massaging in cluster_space.py.)
+    /// @todo Turn getters into properties if possible. (Some might require massaging in cluster_space.py.)
     py::class_<ClusterSpace>(m, "ClusterSpace", py::dynamic_attr())
         .def(py::init<std::vector<int>, std::vector<std::string>, const OrbitList &>())
         .def("get_cluster_vector", [](const ClusterSpace &ClusterSpace, const Structure &structure) {
@@ -755,13 +755,7 @@
              "Returns list of species associated with cluster space as chemical symbols.")
         .def("get_cutoffs", &ClusterSpace::getCutoffs)
         .def("_get_primitive_structure", &ClusterSpace::getPrimitiveStructure)
-<<<<<<< HEAD
-        .def("get_native_clusters", &ClusterSpace::getNativeClusters)
-        .def("get_mc_vector_permutations",&ClusterSpace::getMultiComponentVectorPermutations)
-        .def("get_allowed_occupations",&ClusterSpace::getNumberOfAllowedSpeciesForEachSite)
-=======
-        .def("get_mc_vector_permutations",&ClusterSpace::getMCVectorPermutations)
-        .def("get_allowed_occupations",&ClusterSpace::getAllowedOccupations)
->>>>>>> a3827d7d
+        .def("get_multi_component_vector_permutations",&ClusterSpace::getMultiComponentVectorPermutations)
+        .def("get_number_of_allowed_occupations_for_each_site",&ClusterSpace::getNumberOfAllowedSpeciesForEachSite)
         .def("__len__", &ClusterSpace::getClusterSpaceSize);
 }