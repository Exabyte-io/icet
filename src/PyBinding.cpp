#include <iostream>
#include <sstream>
#include <pybind11/eigen.h>
#include <pybind11/operators.h>
#include <pybind11/pybind11.h>
#include <pybind11/stl.h>
#include <Eigen/Dense>

#include "Cluster.hpp"
#include "ClusterExpansionCalculator.hpp"
#include "ClusterSpace.hpp"
#include "LatticeSite.hpp"
#include "LocalOrbitListGenerator.hpp"
#include "ManyBodyNeighborList.hpp"
#include "Orbit.hpp"
#include "OrbitList.hpp"
#include "PeriodicTable.hpp"
#include "Structure.hpp"
#include "Symmetry.hpp"

PYBIND11_MODULE(_icet, m)
{

    m.doc() = R"pbdoc(
        Python-C++ interface
        ====================

        This is the Python interface generated via pybind11 from the C++
        core classes and methods.

        .. toctree::
           :maxdepth: 2

        .. currentmodule:: _icet

        Cluster
        -------
        .. autoclass:: Cluster
           :members:

        ClusterSpace
        ------------
        .. autoclass:: ClusterSpace
           :members:

        LatticeSite
        -----------
        .. autoclass:: LatticeSite
           :members:

        LocalOrbitListGenerator
        -----------------------
        .. autoclass:: LocalOrbitListGenerator
           :members:

        ManyBodyNeighborList
        --------------------
        .. autoclass:: ManyBodyNeighborList
           :members:

        Orbit
        -----
        .. autoclass:: Orbit
           :members:

        _OrbitList
        ----------
        .. autoclass:: _OrbitList
           :members:

        Structure
        ---------
        .. autoclass:: Structure
           :members:
    )pbdoc";

    // Disable the automatically generated signatures that prepend the
    // docstrings by default.
    py::options options;
    options.disable_function_signatures();

    py::class_<Structure>(m, "_Structure")
        .def(py::init<>())
        .def(py::init<const Eigen::Matrix<double, Dynamic, 3, Eigen::RowMajor> &,
                      const py::array_t<int> &,
                      const Eigen::Matrix3d &,
                      const std::vector<bool> &>(),
             "Initializes an icet Structure instance.",
             py::arg("positions"),
             py::arg("atomic_numbers"),
             py::arg("cell"),
             py::arg("pbc"))
        .def_property(
            "pbc",
            &Structure::getPBC,
            &Structure::setPBC,
            "list(int) : periodic boundary conditions")
        .def_property(
            "cell",
            &Structure::getCell,
            &Structure::setCell,
            "list(list(float)) : cell metric")
        .def_property(
            "positions",
            &Structure::getPositions,
            &Structure::setPositions,
            "list(list(float)) : atomic positions in Cartesian coordinates")
        .def_property("atomic_numbers",
                      &Structure::getAtomicNumbers,
                      &Structure::setAtomicNumbers,
                      "list(int) : atomic numbers of species on each site")
        .def("set_number_of_allowed_species",
             (void (Structure::*)(const std::vector<int> &)) & Structure::setNumberOfAllowedSpecies,
             py::arg("numbersOfAllowedSpecies"),
             R"pbdoc(
             Sets the number of allowed species on each site.

             This method allows one to specify for each site in the structure
             the number of species allowed on that site.

             Parameters
             ----------
             numbersOfAllowedSpecies : list(int)
             )pbdoc")
        .def("get_position",
             &Structure::getPosition,
             py::arg("site"),
             R"pbdoc(
             Returns the position of a specified site

             Parameters
             ----------
             site : LatticeSite object
                site of interest

             Returns
             -------
             vector
                 position in Cartesian coordinates
             )pbdoc")
        .def("get_distance",
             &Structure::getDistance,
             py::arg("index1"),
             py::arg("index2"),
             py::arg("offset1") = Vector3d(0, 0, 0),
             py::arg("offset2") = Vector3d(0, 0, 0),
             R"pbdoc(
             Returns the distance between two sites

             Parameters
             ----------
             index1 : int
                 index of the first site
             index2 : int
                 index of the second site
             offset1 : vector
                 offset to be applied to the first site
             offset2 : vector
                 offset to be applied to the second site

             Returns
             -------
             float
                 distance in length units
             )pbdoc")
        .def("find_lattice_site_by_position",
             &Structure::findLatticeSiteByPosition,
             R"pbdoc(
             Returns the lattice site that matches the position.

             Parameters
             ----------
             position : list or ndarray
                 position in Cartesian coordinates
             fractional_position_tolerance : float
                 tolerance for positions in fractional coordinates

             Returns
             -------
             _icet.LatticeSite
                 lattice site
             )pbdoc",
             py::arg("position"),
             py::arg("fractional_position_tolerance"))
        .def("__len__", &Structure::size);

    // @todo document ManyBodyNeighborList in pybindings
    py::class_<ManyBodyNeighborList>(m, "ManyBodyNeighborList",
                                     R"pbdoc(
        This class handles a many-body neighbor list.
        )pbdoc")
        .def(py::init<>())
        .def("calculate_intersection", &ManyBodyNeighborList::getIntersection)
        .def("build", &ManyBodyNeighborList::build);

    py::class_<Cluster>(m, "Cluster",
                        R"pbdoc(
        This class handles a many-body neighbor list.

        Parameters
        ----------
        structure : icet Structure instance
            atomic configuration
        lattice_sites : list(int)
            list of lattice sites that form the cluster
        )pbdoc")
        .def(py::init<const std::shared_ptr<Structure>,
                      const std::vector<LatticeSite> &>(),
             "Initializes a cluster instance.",
             py::arg("structure"),
             py::arg("lattice_sites"))
        .def_property_readonly(
            "lattice_sites",
            &Cluster::getLatticeSites,
            "list(LatticeSite) : list of the lattice sites that constitute the cluster")
        .def_property_readonly(
            "distances",
            &Cluster::distances,
            "list(float) : list of distances between sites")
        .def_property_readonly(
            "radius",
            &Cluster::radius,
            "float : the radius of the cluster")
        .def_property_readonly(
            "order",
            &Cluster::order,
            "int : order of the cluster (= number of sites)")
        .def("__len__",
             &Cluster::order)
        .def("__str__",
             [](const Cluster &cluster)
             {
                 std::ostringstream msg;
                 msg << "radius: " << cluster.radius();
                 msg << " vertices:";
                 for (const auto dist : cluster.distances())
                 {
                     msg << " " << std::to_string(dist);
                 }
                 return msg.str();
             });
    ;

    py::class_<LatticeSite>(m, "LatticeSite",
                            R"pbdoc(
        This class handles a lattice site.

        Parameters
        ----------

        )pbdoc")
        .def(py::init<const int,
                      const Vector3d &>(),
             "Initializes a LatticeSite object.",
             py::arg("site_index"),
             py::arg("unitcell_offset"))
        .def_property(
            "index",
            &LatticeSite::index,
            &LatticeSite::setIndex,
            "int : site index")
        .def_property(
            "unitcell_offset",
            &LatticeSite::unitcellOffset,
            &LatticeSite::setUnitcellOffset,
            "list(int) : unit cell offset (in units of the cell vectors)")
        .def(py::self < py::self)
        .def(py::self == py::self)
        .def(py::self + Eigen::Vector3d())
        .def("__hash__", [](const LatticeSite &latticeNeighbor)
             { return std::hash<LatticeSite>{}(latticeNeighbor); });

    // @todo convert getters to properties
    // @todo document Orbit in pybindings
    py::class_<Orbit>(m, "Orbit",
                      R"pbdoc(
        This class handles an orbit. An orbit consists of one or
        more clusters that are equivalent by the symmetries of the
        underlying structure. One of these clusters (the first in
        the list of clusters handed to the constructor) will be
        treated as the "representative cluster". All clusters
        need to have sites that are permuted in a manner consistent
        with the representative cluster. This is the responsibility
<<<<<<< HEAD
        of the user when constructing an orbit (normally, however,
        orbits are constructed internally in icet, in which case
        the user need not think about this permutation).
=======
        of the user when constructing an orbit. Normally, however,
        orbits are constructed internally, in which case
        the user does not need to think about this permutation.
>>>>>>> 2b13f1fc

        Parameters
        ----------
        structure : Structure
            Atomic structure from which this orbit is derived
        clusters : List[List[LatticeSite]]
            A list of groups of sites, where each group is a cluster
        allowed_permutations : List[List[int]]
            A list of the permutations allowed for this orbit
            (for example, if [0, 2, 1] is in this list, the
            multi-component vector [0, 1, 0] is the same as
            [0, 0, 1])
        )pbdoc")
<<<<<<< HEAD
        .def(py::init<const std::vector<Cluster>,
=======
        .def(py::init<const Structure &,
                      const std::vector<std::vector<LatticeSite>>,
>>>>>>> 2b13f1fc
                      const std::set<std::vector<int>>>())
        .def_property_readonly(
            "representative_cluster",
            &Orbit::getRepresentativeCluster,
            "cluster to which all other symmetry equivalent clusters can be related")
        .def_property_readonly(
            "sites_of_representative_cluster", &Orbit::getSitesOfRepresentativeCluster,
            "list of sites that comprise the representative cluster")
        .def_property_readonly(
            "order",
            [](const Orbit &orbit)
            { return orbit.order(); },
            "number of sites in the representative cluster")
        .def_property_readonly(
            "radius",
            [](const Orbit &orbit)
            { return orbit.radius(); },
            "radius of the representative cluster")
        .def_property_readonly(
            "allowed_permutations",
            [](const Orbit &orbit)
            {
                std::set<std::vector<int>> allowedPermutations = orbit.getAllowedClusterPermutations();
                std::vector<std::vector<int>> retPermutations(allowedPermutations.begin(), allowedPermutations.end());
                return retPermutations;
            },
            R"pbdoc(
             Gets the list of equivalent permutations for this orbit. If this
             orbit is a triplet and the permutation [0,2,1] exists this means
             that The lattice sites [s1, s2, s3] are equivalent to [s1, s3,
             s2] This will have the effect that for a ternary CE the cluster
             functions (0,1,0) will not be considered since it is equivalent
             to (0,0,1).
             )pbdoc")
        .def_property(
            "equivalent_clusters",
            &Orbit::getEquivalentClusters,
            &Orbit::setEquivalentClusters,
            "list of symmetry equivalent clusters")
<<<<<<< HEAD
        .def("get_mc_vectors", &Orbit::getMultiComponentVectors,
=======
        .def("get_multicomponent_vectors", &Orbit::getMultiComponentVectors,
>>>>>>> 2b13f1fc
             R"pbdoc(
             Return the multi-component vectors for this orbit given the allowed components.
             The multi-component vectors are returned as a list of tuples.

             Parameters
             ----------
             allowed_components : list(int)
                The allowed components for the lattice sites,
                allowed_components[i] correspond to the number
                of allowed compoments at lattice site
                orbit.representative_cluster[i].)pbdoc")
        .def(
            "count_clusters",
            [](const Orbit &orbit,
               const Structure &structure,
               const int siteIndexForDoubleCountingCorrection)
            {
                py::dict clusterCountDict;
                for (const auto &mapPair : orbit.countClusters(structure,
                                                               siteIndexForDoubleCountingCorrection))
                {
                    py::list element_symbols;
                    for (auto el : mapPair.first)
                    {
                        auto getElementSymbols = PeriodicTable::intStr[el];
                        element_symbols.append(getElementSymbols);
                    }
                    double countDouble = mapPair.second;
                    if (std::abs(std::round(countDouble) - countDouble) > 1e-6)
                    {
                        std::runtime_error("Cluster count is a non-integer.");
                    }
                    int count = (int)std::round(countDouble);
                    clusterCountDict[py::tuple(element_symbols)] = count;
                }
                return clusterCountDict;
            },
            R"pbdoc(
             Count clusters in this orbit for a structure.

             Parameters
             ----------
             structure : Structure
                Structure to count clusters for
             site_index_for_double_counting_correction : int
                Avoid double counting clusters containing this index
                (default -1, no such correction)
             )pbdoc",
            py::arg("structure"),
            py::arg("site_index_for_double_counting_correction") = -1)
<<<<<<< HEAD
        .def("sort", &Orbit::sort,
             "Sorts the list of equivalent sites.")
=======
>>>>>>> 2b13f1fc
        .def("get_all_possible_mc_vector_permutations",
             &Orbit::getAllPossibleMultiComponentVectorPermutations,
             R"pbdoc(
             Similar to get all permutations but needs to be filtered through the number of allowed elements.

             Parameters
             ----------
             allowed_components : list(int)
                 The allowed components for the lattice sites,
                 `allowed_components[i]` correspond to the lattice site
                 `self.representative_cluster[i]`.

             returns all_mc_vectors : list(list(int)
             )pbdoc")
        .def("__len__", &Orbit::size)
        .def("__str__",
             [](const Orbit &orbit)
             {
                 std::ostringstream msg;
                 msg << "order: " << orbit.order() << std::endl;
                 msg << "multiplicity: " << orbit.size() << std::endl;
                 msg << "radius: " << orbit.radius() << std::endl;
                 msg << "representative_cluster:" << std::endl;
                 for (const auto site : orbit.getSitesOfRepresentativeCluster())
                 {
                     msg << "    site: " << site << std::endl;
                 }
                 msg << "equivalent_clusters:" << std::endl;
                 int k = -1;
                 for (const auto cluster : orbit.getEquivalentClusters())
                 {
                     k += 1;
                     msg << "  cluster: " << k << std::endl;
                     for (const auto site : cluster.getLatticeSites())
                     {
                         msg << "    site: " << site << std::endl;
                     }
                 }
                 return msg.str();
             })
        .def(py::self < py::self)
        .def(py::self + Eigen::Vector3d())
        .def(py::self += py::self);

    py::class_<OrbitList>(m, "_OrbitList",
                          R"pbdoc(
        This class manages an orbit list. The orbit list is constructed for the given
        structure using the matrix of equivalent sites and a list of neighbor lists.

        Parameters
        ----------
        structure : _icet.Structure
            (supercell) structure for which to generate orbit list
        matrix_of_equivalent_sites : list(list(_icet.LatticeSite))
            matrix of symmetry equivalent sites
        neighbor_lists : list(list(list(_icet.LatticeSite)))
            neighbor lists for each (cluster) order
        position_tolerance
            tolerance applied when comparing positions in Cartesian coordinates
        )pbdoc")
        .def(py::init<>())
        .def(py::init<const Structure &,
                      const std::vector<std::vector<LatticeSite>> &,
                      const std::vector<std::vector<std::vector<LatticeSite>>> &,
                      const double>(),
             "Constructs an OrbitList object from a matrix of equivalent sites.",
             py::arg("structure"),
             py::arg("matrix_of_equivalent_sites"),
             py::arg("neighbor_lists"),
             py::arg("position_tolerance"))
        .def_property_readonly(
            "orbits",
            &OrbitList::getOrbits,
            "list(_icet.Orbit) : list of orbits")
        .def("get_orbit_list", &OrbitList::getOrbits,
             "Returns the list of orbits")
        .def("add_orbit",
             &OrbitList::addOrbit,
             "Adds an orbit.")
        .def("get_orbit",
             &OrbitList::getOrbit,
             "Returns the orbit at position i in the orbit list.")
        .def("_remove_inactive_orbits",
             &OrbitList::removeInactiveOrbits)
        .def("clear",
             &OrbitList::clear,
             "Clears the list of orbits.")
        .def("sort", &OrbitList::sort,
             R"pbdoc(
             Sorts the orbits by order and radius.

             Parameters
             ----------
             position_tolerance : float
                 tolerance applied when comparing positions in Cartesian coordinates
             )pbdoc",
             py::arg("position_tolerance"))
        .def("remove_orbit",
             &OrbitList::removeOrbit,
             R"pbdoc(
             Removes the orbit with the input index.

             Parameters
             ---------
             index : int
                 index of the orbit to be removed
             )pbdoc")
        .def("_is_row_taken",
             &OrbitList::isRowsTaken,
             R"pbdoc(
             Returns true if rows exist in taken_rows.

             Parameters
             ----------
             taken_rows : set(tuple(int))
                 unique collection of row index
             rows : list(int)
                 row indices
             )pbdoc",
             py::arg("taken_rows"),
             py::arg("rows"))
        .def("_get_sites_translated_to_unitcell",
             &OrbitList::getSitesTranslatedToUnitcell,
             R"pbdoc(
             Returns a set of sites where at least one site is translated inside the unit cell.

             Parameters
             ----------
             lattice_neighbors : list(_icet.LatticeSite)
                set of lattice sites that might be representative for a cluster
             sort : bool
                If true sort translasted sites.
             )pbdoc",
             py::arg("lattice_neighbors"),
             py::arg("sort"))
        .def("_get_all_columns_from_sites",
             &OrbitList::getAllColumnsFromCluster,
             R"pbdoc(
             Finds the sites in column1, extract and return all columns along with their unit cell
             translated indistinguishable sites.

             Parameters
             ----------
             sites : list(_icet.LatticeSite)
                 sites that correspond to the columns that will be returned
             )pbdoc",
             py::arg("sites"))
        .def("get_primitive_structure",
             &OrbitList::getPrimitiveStructure,
             "Returns the primitive atomic structure used to construct the OrbitList instance.")
        .def("__len__",
             &OrbitList::size,
             "Returns the total number of orbits counted in the OrbitList instance.")
        .def_property_readonly("matrix_of_equivalent_positions",
                               &OrbitList::getMatrixOfEquivalentSites,
                               "list(list(_icet.LatticeSite)) : matrix_of_equivalent_positions");

    py::class_<LocalOrbitListGenerator>(m, "LocalOrbitListGenerator",
                                        R"pbdoc(
        This class handles the generation of local orbit lists, which are used in
        the computation of cluster vectors of supercells of the primitive structure.
        Upon initialization a LocalOrbitListGenerator object is constructed from an
        orbit list and a supercell structure.

        Parameters
        ----------
        orbit_list : _icet.OrbitList
            an orbit list set up from a primitive structure
        structure : _icet.Structure
            supercell build up from the same primitive structure used to set the input orbit list
        fractional_position_tolerance : float
            tolerance for positions in fractional coordinates
        )pbdoc")
        .def(py::init<const OrbitList &,
                      const Structure &,
                      const double>(),
             "Constructs a LocalOrbitListGenerator object from an orbit list and a structure.",
             py::arg("orbit_list"),
             py::arg("structure"),
             py::arg("fractional_position_tolerance"))
        .def("generate_local_orbit_list",
             (OrbitList(LocalOrbitListGenerator::*)(const size_t)) & LocalOrbitListGenerator::getLocalOrbitList,
             R"pbdoc(
             Generates and returns the local orbit list from an input index corresponding a specific offset of
             the primitive structure.

             Parameters
             ----------
             index : int
                 index of the unique offsets list
             )pbdoc",
             py::arg("index"))
        .def("generate_full_orbit_list",
             &LocalOrbitListGenerator::getFullOrbitList,
             R"pbdoc(
             Generates and returns a local orbit list, which orbits included the equivalent sites
             of all local orbit list in the supercell.
             )pbdoc")
        .def("get_number_of_unique_offsets",
             &LocalOrbitListGenerator::getNumberOfUniqueOffsets,
             "Returns the number of unique offsets")
        .def("_get_primitive_to_supercell_map",
             &LocalOrbitListGenerator::getMapFromPrimitiveToSupercell,
             "Returns the primitive to supercell mapping")
        .def("_get_unique_primcell_offsets",
             &LocalOrbitListGenerator::getUniquePrimitiveCellOffsets,
             "Returns a list with offsets of primitive structure that span to position of atoms in the supercell.");

    /// @todo Check which of the following members must actually be exposed.
    /// @todo Turn getters into properties if possible. (Some might require massaging in cluster_space.py.)
    py::class_<ClusterSpace>(m, "ClusterSpace", py::dynamic_attr())
        .def(py::init<std::vector<std::vector<std::string>> &,
                      const OrbitList,
                      const double,
                      const double>(),
             "Initializes an icet ClusterSpace instance.",
             py::arg("chemical_symbols"),
             py::arg("orbit_list"),
             py::arg("position_tolerance"),
             py::arg("fractional_position_tolerance"))
        .def(
            "get_cluster_vector",
            [](const ClusterSpace &clusterSpace,
               const Structure &structure,
               const double fractionalPositionTolerance)
            {
                auto cv = clusterSpace.getClusterVector(structure, fractionalPositionTolerance);
                return py::array(cv.size(), cv.data());
            },
            R"pbdoc(
             Returns the cluster vector corresponding to the input structure.
             The first element in the cluster vector will always be one (1) corresponding to
             the zerolet. The remaining elements of the cluster vector represent averages
             over orbits (symmetry equivalent clusters) of increasing order and size.

             Parameters
             ----------
             structure : _icet.Structure
                 atomic configuration
             fractional_position_tolerance : float
                 tolerance applied when comparing positions in fractional coordinates
             )pbdoc",
            py::arg("structure"),
            py::arg("fractional_position_tolerance"))
        .def(
            "_merge_orbit",
            &ClusterSpace::mergeOrbits,
            R"pbdoc(
             Merges two orbits. This implies that the equivalent clusters
             from the second orbit are added to to the list of equivalent
             clusters of the first orbit, after which the second orbit is
             removed.

             Parameters
             ----------
             index1 : int
                 index of the first orbit in the orbit list of the cluster space
             index2 : int
                 index of the second orbit in the orbit list of the cluster space
             )pbdoc",
            py::arg("index1"),
            py::arg("index2"))

        .def("_get_orbit_list", &ClusterSpace::getPrimitiveOrbitList)
        .def("get_orbit", &ClusterSpace::getOrbit)
        .def_property_readonly("species_maps", &ClusterSpace::getSpeciesMaps)
        .def("get_multicomponent_vectors_by_orbit", &ClusterSpace::getMultiComponentVectorsByOrbit)
        .def("get_chemical_symbols",
             &ClusterSpace::getChemicalSymbols,
             "Returns list of species associated with cluster space as chemical symbols.")
        .def("get_cutoffs", &ClusterSpace::getCutoffs)
        .def("_get_primitive_structure", &ClusterSpace::getPrimitiveStructure)
        .def("get_multicomponent_vector_permutations", &ClusterSpace::getMultiComponentVectorPermutations)
        .def("get_number_of_allowed_species_by_site", &ClusterSpace::getNumberOfAllowedSpeciesBySite)
        .def("_compute_multicomponent_vectors",
             &ClusterSpace::computeMultiComponentVectors,
             "Compute the multi-component vectors (internal).")
        .def("_remove_orbits_cpp", &ClusterSpace::removeOrbits)
        .def("evaluate_cluster_function",
             &ClusterSpace::evaluateClusterFunction,
             "Evaluates value of a cluster function.")
        .def("__len__", &ClusterSpace::getClusterSpaceSize);

    py::class_<ClusterExpansionCalculator>(m, "_ClusterExpansionCalculator")
        .def(py::init<const ClusterSpace &,
                      const Structure &,
                      const double>(),
             "Initializes an icet ClusterExpansionCalculator instance.",
             py::arg("cluster_space"),
             py::arg("structure"),
             py::arg("fractional_position_tolerance"))
        .def(
            "get_cluster_vector_change",
            [](ClusterExpansionCalculator &calc,
               const py::array_t<int> &occupations,
               const int flipIndex,
               const int newOccupation)
            {
                auto cvChange = calc.getClusterVectorChange(occupations, flipIndex, newOccupation);
                return py::array(cvChange.size(), cvChange.data());
            },
            R"pbdoc(
              Returns the change in cluster vector upon flipping of one site.

              Parameters
              ----------
              occupations : list(int)
                  the occupation vector for the supercell before flip
              flip_index : int
                  local index of the supercell where flip has occured
              new_occupation : int
                  new atomic number of the flipped site
              )pbdoc",
            py::arg("occupations"),
            py::arg("flip_index"),
            py::arg("new_occupation"))
        .def(
            "get_local_cluster_vector",
            [](ClusterExpansionCalculator &calc,
               const py::array_t<int> &occupations,
               const int index)
            {
                auto localCv = calc.getLocalClusterVector(occupations, index);
                return py::array(localCv.size(), localCv.data());
            },
            R"pbdoc(
              Returns a cluster vector that only considers clusters that contain the input index.

              Parameters
              ----------
              occupations : list(int)
                  the full occupation vector for the supercell
              index : int
                  index of site whose local cluster vector should be calculated
              )pbdoc",
            py::arg("occupations"),
            py::arg("index"))
        .def(
            "get_cluster_vector",
            [](ClusterExpansionCalculator &calc,
               const py::array_t<int> &occupations)
            {
                auto cv = calc.getClusterVector(occupations);
                return py::array(cv.size(), cv.data());
            },
            R"pbdoc(
              Returns full cluster vector used in total property calculations.

              Parameters
              ----------
              occupations : list(int)
                  the occupation vector for the supercell
              )pbdoc",
            py::arg("occupations"));
}<|MERGE_RESOLUTION|>--- conflicted
+++ resolved
@@ -281,15 +281,9 @@
         treated as the "representative cluster". All clusters
         need to have sites that are permuted in a manner consistent
         with the representative cluster. This is the responsibility
-<<<<<<< HEAD
-        of the user when constructing an orbit (normally, however,
-        orbits are constructed internally in icet, in which case
-        the user need not think about this permutation).
-=======
         of the user when constructing an orbit. Normally, however,
         orbits are constructed internally, in which case
         the user does not need to think about this permutation.
->>>>>>> 2b13f1fc
 
         Parameters
         ----------
@@ -303,12 +297,7 @@
             multi-component vector [0, 1, 0] is the same as
             [0, 0, 1])
         )pbdoc")
-<<<<<<< HEAD
         .def(py::init<const std::vector<Cluster>,
-=======
-        .def(py::init<const Structure &,
-                      const std::vector<std::vector<LatticeSite>>,
->>>>>>> 2b13f1fc
                       const std::set<std::vector<int>>>())
         .def_property_readonly(
             "representative_cluster",
@@ -348,11 +337,7 @@
             &Orbit::getEquivalentClusters,
             &Orbit::setEquivalentClusters,
             "list of symmetry equivalent clusters")
-<<<<<<< HEAD
-        .def("get_mc_vectors", &Orbit::getMultiComponentVectors,
-=======
         .def("get_multicomponent_vectors", &Orbit::getMultiComponentVectors,
->>>>>>> 2b13f1fc
              R"pbdoc(
              Return the multi-component vectors for this orbit given the allowed components.
              The multi-component vectors are returned as a list of tuples.
@@ -403,11 +388,6 @@
              )pbdoc",
             py::arg("structure"),
             py::arg("site_index_for_double_counting_correction") = -1)
-<<<<<<< HEAD
-        .def("sort", &Orbit::sort,
-             "Sorts the list of equivalent sites.")
-=======
->>>>>>> 2b13f1fc
         .def("get_all_possible_mc_vector_permutations",
              &Orbit::getAllPossibleMultiComponentVectorPermutations,
              R"pbdoc(
