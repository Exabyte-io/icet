--- conflicted
+++ resolved
@@ -798,26 +798,6 @@
         .def("clear", &OrbitList::clear,
              "Clears the list of orbits.")
         .def("sort", &OrbitList::sort,
-<<<<<<< HEAD
-             "Sorts the orbits.")
-//        .def(
-//            "_find_orbit_index",
-//            (int (OrbitList::*)(const Cluster &) const) & OrbitList::findOrbitIndex,
-//            R"pbdoc(
-//            Returns the index of the orbit that is associated with the given representative cluster.
-//
-//            Parameters
-//            ---------
-//            cluster: _icet.Cluster
-//                representative cluster of an orbit
-//
-//            Returns
-//            -------
-//            int
-//                orbit index
-//            )pbdoc",
-//            py::arg("cluster"))
-=======
              "Sorts the orbits by orbit comparison")
         .def(
 	    "remove_orbit",
@@ -840,7 +820,6 @@
                 representative cluster of an orbit
              )pbdoc",
              py::arg("cluster"))
->>>>>>> f0c2d943
         .def("_is_row_taken", &OrbitList::isRowsTaken,
             R"pbdoc(
             Returns true if rows exist in taken_rows.
