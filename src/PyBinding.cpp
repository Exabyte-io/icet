--- conflicted
+++ resolved
@@ -410,10 +410,6 @@
                  return msg.str();
              })
         .def(py::self < py::self)
-<<<<<<< HEAD
-=======
-        .def(py::self + Eigen::Vector3i())
->>>>>>> a5c3f4f0
         .def(py::self += py::self);
 
     py::class_<OrbitList, std::shared_ptr<OrbitList>>(m, "_OrbitList",
