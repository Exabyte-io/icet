#pragma once
#include <pybind11/pybind11.h>
#include <iostream>
#include <pybind11/eigen.h>
#include <pybind11/stl.h>
#include <Eigen/Dense>
#include "Vector3dCompare.hpp"
#include "Neighborlist.hpp"
#include <vector>
#include "LatticeNeighbor.hpp"
/**
Design approach:
    input pair neighbors and calculate higher order neighbors
    using set intersection.
*/

class ManybodyNeighborlist
{
  public:
    ManybodyNeighborlist()
    {
        //empty...
    }

    std::vector<std::pair<std::vector<LatticeNeighbor>, std::vector<LatticeNeighbor>>> build(const std::vector<Neighborlist> &, int index, bool);

    void combineToHigherOrder(const Neighborlist &nl,
                              std::vector<std::pair<std::vector<LatticeNeighbor>, std::vector<LatticeNeighbor>>> &manybodyNeighborIndex,
                              const std::vector<LatticeNeighbor> &Ni, std::vector<LatticeNeighbor> &currentOriginalNeighbrs, bool saveBothWays, const int);

    std::vector<LatticeNeighbor> getIntersection(const std::vector<LatticeNeighbor> &Ni, const std::vector<LatticeNeighbor> &Nj)
    {
        std::vector<LatticeNeighbor> N_intersection;
        N_intersection.reserve(Ni.size());
        std::set_intersection(Ni.begin(), Ni.end(),
                              Nj.begin(), Nj.end(),
                              std::back_inserter(N_intersection));
        return N_intersection;
    }
    void addPermutationMatrixColumns(std::vector<std::vector<std::vector<LatticeNeighbor>>> &lattice_neighbors, std::vector<std::vector<int>> &taken_rows, const std::vector<LatticeNeighbor> &lat_nbrs, const std::vector<int> &pm_rows,
                                     const std::vector<std::vector<LatticeNeighbor>> &permutation_matrix, const std::vector<LatticeNeighbor> &col1) const;

    void translateAllNi(std::vector<LatticeNeighbor> &Ni, const Vector3d &unitCellOffset) const;
    std::vector<std::vector<std::vector<LatticeNeighbor>>> buildFromPermutationMatrix(const std::vector<std::vector<LatticeNeighbor>> &, const std::vector<Neighborlist> &);
    std::vector<LatticeNeighbor> getColumn1FromPM(const std::vector<std::vector<LatticeNeighbor>> &, bool sortIt = true) const;
    std::vector<int> findRowsFromCol1(const std::vector<LatticeNeighbor> &col1, const std::vector<LatticeNeighbor> &latNbrs, bool sortit = true) const;
<<<<<<< HEAD

    bool validatedCluster(const std::vector<LatticeNeighbor> &) const;
    
    size_t getNumberOfSites() const;

    size_t getNumberOfSites(const unsigned int index) const;

    std::vector<LatticeNeighbor> getSites(const unsigned int &,
                                          const unsigned int &) const;

  private:
=======

    bool validatedCluster(const std::vector<LatticeNeighbor> &) const;
    void addSinglet(const int, std::vector<std::pair<std::vector<LatticeNeighbor>, std::vector<LatticeNeighbor>>> &) const;
    void addPairs(const int, const Neighborlist &,std::vector<std::pair<std::vector<LatticeNeighbor>, std::vector<LatticeNeighbor>>> &, bool) const;

    private:
>>>>>>> 00c36eed
    std::vector<double> _cutoffs;
    std::vector<LatticeNeighbor> getFilteredNj(const std::vector<LatticeNeighbor> &, const LatticeNeighbor &) const;
    std::vector<std::pair<std::vector<LatticeNeighbor>, std::vector<LatticeNeighbor>>> _latticeNeighbors;
};<|MERGE_RESOLUTION|>--- conflicted
+++ resolved
@@ -44,10 +44,9 @@
     std::vector<std::vector<std::vector<LatticeNeighbor>>> buildFromPermutationMatrix(const std::vector<std::vector<LatticeNeighbor>> &, const std::vector<Neighborlist> &);
     std::vector<LatticeNeighbor> getColumn1FromPM(const std::vector<std::vector<LatticeNeighbor>> &, bool sortIt = true) const;
     std::vector<int> findRowsFromCol1(const std::vector<LatticeNeighbor> &col1, const std::vector<LatticeNeighbor> &latNbrs, bool sortit = true) const;
-<<<<<<< HEAD
 
     bool validatedCluster(const std::vector<LatticeNeighbor> &) const;
-    
+
     size_t getNumberOfSites() const;
 
     size_t getNumberOfSites(const unsigned int index) const;
@@ -55,15 +54,10 @@
     std::vector<LatticeNeighbor> getSites(const unsigned int &,
                                           const unsigned int &) const;
 
+    void addSinglet(const int, std::vector<std::pair<std::vector<LatticeNeighbor>, std::vector<LatticeNeighbor>>> &) const;
+    void addPairs(const int, const Neighborlist &, std::vector<std::pair<std::vector<LatticeNeighbor>, std::vector<LatticeNeighbor>>> &, bool) const;
+
   private:
-=======
-
-    bool validatedCluster(const std::vector<LatticeNeighbor> &) const;
-    void addSinglet(const int, std::vector<std::pair<std::vector<LatticeNeighbor>, std::vector<LatticeNeighbor>>> &) const;
-    void addPairs(const int, const Neighborlist &,std::vector<std::pair<std::vector<LatticeNeighbor>, std::vector<LatticeNeighbor>>> &, bool) const;
-
-    private:
->>>>>>> 00c36eed
     std::vector<double> _cutoffs;
     std::vector<LatticeNeighbor> getFilteredNj(const std::vector<LatticeNeighbor> &, const LatticeNeighbor &) const;
     std::vector<std::pair<std::vector<LatticeNeighbor>, std::vector<LatticeNeighbor>>> _latticeNeighbors;
