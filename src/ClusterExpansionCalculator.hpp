#pragma once
#include <pybind11/pybind11.h>
#include <iostream>
#include <pybind11/eigen.h>
#include <Eigen/Dense>
#include <vector>
#include <utility>
#include <string>
#include <math.h>
#include "Structure.hpp"
#include "ClusterSpace.hpp"
#include "OrbitList.hpp"
#include "LocalOrbitListGenerator.hpp"
#include "PeriodicTable.hpp"
#include "VectorOperations.hpp"
using namespace Eigen;

/**
@details This class provides a cluster expansion calculator. A cluster
    expansion calculator is specific for a certain supercell. Upon
    initialization various quantities specific to the given supercell are
    precomputed. This greatly speeds up subsequent calculations and enables one
    to carry out e.g., Monte Carlo simulations in a computationally efficient
    manner.
**/
class ClusterExpansionCalculator
{
public:
    /// Constructor.
    ClusterExpansionCalculator(const ClusterSpace &, const Structure &, const double);

    /// Returns change in cluster vector upon flipping occupation of one site
    std::vector<double> getClusterVectorChange(const py::array_t<int> &, const int, const int);

    /// Returns the full cluster vector.
    std::vector<double> getClusterVector(const py::array_t<int> &);

    /// Returns a local cluster vector; the contribution to the cluster vector from one site.
    std::vector<double> getLocalClusterVector(const py::array_t<int> &, int);

private:
    /// Occupy a cluster vector based on an orbit list and already counted clusters
<<<<<<< HEAD
    std::vector<double> occupyClusterVector(const OrbitList &, const double, const int, const int);
=======
    std::vector<double> _occupyClusterVector(const double);
>>>>>>> 4d2fb70e

    /// Maps offsets to local orbit lists.
    std::unordered_map<Vector3d, OrbitList, Vector3dHash> _localOrbitlists;

    /// Internal cluster space.
    ClusterSpace _clusterSpace;

    /// The supercell the calculator is created for.
    Structure _supercell;

    /// The full primitive orbit list, contains all clusters for the primitive cell.
    OrbitList _fullPrimitiveOrbitList;

    /// Maps a lattice site from the primitive and get the equivalent in the supercell.
    std::unordered_map<LatticeSite, LatticeSite> _primToSupercellMap;

    /// Maps supercell index to its corresponding primitive cell offset.
    std::map<int, Vector3d> _indexToOffset;

    /// Placeholder for translated orbitlist
    OrbitList _translatedOrbitList;

    /// The full orbit list used when calculating full cluster vector
    OrbitList _fullOrbitList;
};<|MERGE_RESOLUTION|>--- conflicted
+++ resolved
@@ -39,13 +39,6 @@
     std::vector<double> getLocalClusterVector(const py::array_t<int> &, int);
 
 private:
-    /// Occupy a cluster vector based on an orbit list and already counted clusters
-<<<<<<< HEAD
-    std::vector<double> occupyClusterVector(const OrbitList &, const double, const int, const int);
-=======
-    std::vector<double> _occupyClusterVector(const double);
->>>>>>> 4d2fb70e
-
     /// Maps offsets to local orbit lists.
     std::unordered_map<Vector3d, OrbitList, Vector3dHash> _localOrbitlists;
 
