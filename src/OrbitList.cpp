#include "OrbitList.hpp"

/**
@details This constructor generates an orbit list for the given (supercell) structure from a set of neighbor lists and a permutation map.
@param neighbor_lists list of neighbor lists
@param permutationMatrix permutation matrix
@param structure (supercell) structure for which to generate orbit list
**/
OrbitList::OrbitList(const Structure &structure,
		     const std::vector<std::vector<LatticeSite>> &permutationMatrix,
		     const std::vector<NeighborList> &neighbor_lists)
{
    bool bothways = false;
    _primitiveStructure = structure;
    std::vector<std::vector<std::vector<LatticeSite>>> latticeSites;
    std::vector<std::pair<std::vector<LatticeSite>, std::vector<LatticeSite>>> many_bodyNeighborIndices;
    ManyBodyNeighborList mbnl = ManyBodyNeighborList();

    // if [0,1,2] exists in taken_rows then these three rows (with columns) have been accounted for and should not be looked at
    std::unordered_set<std::vector<int>, VectorHash> taken_rows;
    std::vector<LatticeSite> col1 = getColumn1FromPM(permutationMatrix, false);

    std::set<LatticeSite> col1_uniques(col1.begin(), col1.end());
    if (col1.size() != col1_uniques.size())
    {
        std::string msg = "Found duplicates in column1 of permutation matrix " + std::to_string(col1.size()) + " != " + std::to_string(col1_uniques.size());
        throw std::runtime_error(msg);
    }
    for (size_t index = 0; index < neighbor_lists[0].size(); index++)
    {

        std::vector<std::pair<std::vector<LatticeSite>, std::vector<LatticeSite>>> mbnl_latticeSites = mbnl.build(neighbor_lists, index, bothways);
        for (const auto &mbnl_pair : mbnl_latticeSites)
        {

            for (const auto &latticeSite : mbnl_pair.second)
            {
                std::vector<LatticeSite> lat_nbrs = mbnl_pair.first;
                lat_nbrs.push_back(latticeSite);
                auto lat_nbrs_copy = lat_nbrs;
                std::sort(lat_nbrs_copy.begin(), lat_nbrs_copy.end());
                if (lat_nbrs_copy != lat_nbrs and !bothways)
                {
                    throw std::runtime_error("Original sites is not sorted");
                }
                std::vector<std::vector<LatticeSite>> translatedSites = getSitesTranslatedToUnitcell(lat_nbrs);

                auto sites_index_pair = getMatchesInPM(translatedSites, col1);
                if (!isRowsTaken(taken_rows, sites_index_pair[0].second))
                {
                    //new stuff found
                    addPermutationMatrixColumns(latticeSites, taken_rows, sites_index_pair[0].first, sites_index_pair[0].second, permutationMatrix, col1, true);
                }
            }

            // special singlet case
            // copy-paste from above section but with line with lat_nbrs.push_back(latticeSite); is removed
            if (mbnl_pair.second.size() == 0)
            {
                std::vector<LatticeSite> lat_nbrs = mbnl_pair.first;
                auto pm_rows = findRowsFromCol1(col1, lat_nbrs);
                auto find = taken_rows.find(pm_rows);
                if (find == taken_rows.end())
                {
                    // Found new stuff
                    addPermutationMatrixColumns(latticeSites, taken_rows, lat_nbrs, pm_rows, permutationMatrix, col1, true);
                }
            }
        }
    }

    for (size_t i = 0; i < latticeSites.size(); i++)
    {
        std::sort(latticeSites[i].begin(), latticeSites[i].end());
    }

    addOrbitsFromPM(structure, latticeSites);

    // @todo Rename this.
    addPermutationInformationToOrbits(col1, permutationMatrix);

    bool debug = true;
    if (debug)
    {
        checkEquivalentClusters();
    }

    sort();
}

/**
@param orbit orbit to add to orbit list
**/
void OrbitList::addOrbit(const Orbit &orbit) {
    _orbits.push_back(orbit);
}

/**
@param nbody number of bodies for which to filter
**/
unsigned int OrbitList::getNumberOfNBodyClusters(unsigned int nbody) const
{
    unsigned int count = 0;
    for (const auto &orbit : _orbits)
    {
        if (orbit.getRepresentativeCluster().order() == nbody)
        {
            count++;
        }
    }
    return count;
}

/// Adds cluster to orbit list, if cluster exists add sites if not create a new orbit
void OrbitList::addClusterToOrbitList(const Cluster &cluster,
                                      const std::vector<LatticeSite> &sites,
                                      std::unordered_map<Cluster, int> &clusterIndexMap)
{
    int orbitNumber = findOrbitIndex(cluster, clusterIndexMap);
    if (orbitNumber == -1)
    {
        Orbit newOrbit = Orbit(cluster);
        addOrbit(newOrbit);
        // add to back (assuming addOrbit does not sort orbit list)
        _orbits.back().addEquivalentSites(sites);
        clusterIndexMap[cluster] = _orbits.size() - 1;
        _orbits.back().sortOrbit();
    }
    else
    {
        _orbits[orbitNumber].addEquivalentSites(sites, true);
    }
}

/**
@details Returns the index of the orbit for which the given cluster is representative.
@param cluster cluster to search for
@returns orbit index; -1 if nothing is found
**/
// int OrbitList::findOrbitIndex(const Cluster &cluster) const
// {
//     for (size_t i = 0; i < _orbits.size(); i++)
//     {
//         if (_orbits[i].getRepresentativeCluster() == cluster)
//         {
//             return i;
//         }
//     }
//     return -1;
// }

/**
@details Returns the index of the orbit for which the given cluster is representative.
@param cluster cluster to search for
@param clusterIndexMap map of cluster indices for fast lookup
@returns orbit index; -1 if nothing is found
**/
int OrbitList::findOrbitIndex(const Cluster &cluster,
                              const std::unordered_map<Cluster, int> &clusterIndexMap) const
{
    auto search = clusterIndexMap.find(cluster);
    if (search != clusterIndexMap.end())
    {
        return search->second;
    }
    else
    {
        return -1;
    }
}

/**
@details Returns a copy of the orbit at the given index.
@param index
@returns copy of orbit
**/
Orbit OrbitList::getOrbit(unsigned int index) const
{
    if (index >= size())
    {
        throw std::out_of_range("Error: Tried accessing orbit at out of bound index. Orbit OrbitList::getOrbit");
    }
    return _orbits[index];
}

/**
@details This function prints information about the orbit list.
@param verbosity control verbosity of information
**/
void OrbitList::print(int verbosity = 0) const
{
    int orbitCount = 0;
    for (const auto &orbit : _orbits)
    {
        std::cout << "Orbit number: " << orbitCount++ << std::endl;
        std::cout << "Representative cluster " << std::endl;
        orbit.getRepresentativeCluster().print();

        std::cout << "Multiplicities: " << orbit.size() << std::endl;
        if (verbosity > 1)
        {
<<<<<<< HEAD

            for (const auto &latnbr : mbnl_pair.second)
            {
                std::vector<LatticeSite> lat_nbrs = mbnl_pair.first;
                lat_nbrs.push_back(latnbr);
                auto lat_nbrs_copy = lat_nbrs;
                std::sort(lat_nbrs_copy.begin(), lat_nbrs_copy.end());
                if (lat_nbrs_copy != lat_nbrs && !bothways)
                {
                    throw std::runtime_error("Original sites is not sorted");
                }
                std::vector<std::vector<LatticeSite>> translatedSites = getSitesTranslatedToUnitcell(lat_nbrs);

                auto sites_index_pair = getMatchesInPM(translatedSites, col1);
                if (!isRowsTaken(taken_rows, sites_index_pair[0].second))
                {
                    //new stuff found
                    addPermutationMatrixColumns(lattice_neighbors, taken_rows, sites_index_pair[0].first, sites_index_pair[0].second, permutation_matrix, col1, true);
                }
            }

            //special singlet case
            //copy-paste from above section but with line with lat_nbrs.push_back(latnbr); is removed
            if (mbnl_pair.second.size() == 0)
=======
            std::cout << "Duplicates: " << orbit.getNumberOfDuplicates() << std::endl;
        }
        if (verbosity > -1)
        {
            for (auto sites : orbit.getEquivalentSites())
>>>>>>> 7b1432e1
            {
                for (auto site : sites)
                {
                    std::cout << "(" << site.index() << " : [" << site.unitcellOffset()[0] << " " << site.unitcellOffset()[1] << " " << site.unitcellOffset()[2] << "]) . ";
                }
                std::cout << std::endl;
            }
        }
        std::cout << std::endl;
    }
}

/**
@details
This function adds permutation related information to the orbits.

Algorithm
---------

For each orbit:

1. Take representative sites
2. Find the rows these sites belong to (also find the unit cell offsets equivalent sites??)
3. Get all columns for these rows, i.e the sites that are directly equivalent, call these p_equal.
4. Construct all possible permutations for the representative sites, call these p_all
5. Construct the intersect of p_equal and p_all, call this p_allowed_permutations.
6. Get the indice version of p_allowed_permutations and these are then the allowed permutations for this orbit.
7. Take the sites in the orbit:
    site exist in p_all?:
        those sites are then related to representative_sites through the permutation
    else:
        loop over permutations of the sites:
            does the permutation exist in p_all?:
                that permutation is then related to rep_sites through that permutation
            else:
                continue

**/
void OrbitList::addPermutationInformationToOrbits(const std::vector<LatticeSite> &col1,
                                                  const std::vector<std::vector<LatticeSite>> &permutationMatrix)
{
    _col1 = col1;
    _permutationMatrix = permutationMatrix;

    for (size_t i = 0; i < size(); i++)
    {

        bool sortRows = false;

        // step one: Take representative sites
        std::vector<LatticeSite> representativeSites_i = _orbits[i].getRepresentativeSites();
        auto translatedRepresentativeSites = getSitesTranslatedToUnitcell(representativeSites_i, sortRows);

        // step two: Find the rows these sites belong to and,

        // step three: Get all columns for these rows
        std::vector<std::vector<LatticeSite>> all_translated_p_equal;

        for (auto translated_rep_sites : translatedRepresentativeSites)
        {
            auto p_equal_i = getAllColumnsFromSites(translated_rep_sites, col1, permutationMatrix);
            all_translated_p_equal.insert(all_translated_p_equal.end(), p_equal_i.begin(), p_equal_i.end());
        }

        std::sort(all_translated_p_equal.begin(), all_translated_p_equal.end());

        // Step four: Construct all possible permutations for the representative sites
        std::vector<std::vector<LatticeSite>> p_all_with_translated_equivalent;
        for (auto translated_rep_sites : translatedRepresentativeSites)
        {
            std::vector<std::vector<LatticeSite>> p_all_i = icet::getAllPermutations<LatticeSite>(translated_rep_sites);
            p_all_with_translated_equivalent.insert(p_all_with_translated_equivalent.end(), p_all_i.begin(), p_all_i.end());
        }
        std::sort(p_all_with_translated_equivalent.begin(), p_all_with_translated_equivalent.end());

        // Step five:  Construct the intersect of p_equal and p_all
        std::vector<std::vector<LatticeSite>> p_allowed_permutations;
        std::set_intersection(all_translated_p_equal.begin(), all_translated_p_equal.end(),
                              p_all_with_translated_equivalent.begin(), p_all_with_translated_equivalent.end(),
                              std::back_inserter(p_allowed_permutations));

        // Step six: Get the indice version of p_allowed_permutations
        std::set<std::vector<int>> allowedPermutations;
        for (const auto &p_lattNbr : p_allowed_permutations)
        {
            size_t failedLoops = 0;
            for (auto translated_rep_sites : translatedRepresentativeSites)
            {
                try
                {
                    std::vector<int> allowedPermutation = icet::getPermutation<LatticeSite>(translated_rep_sites, p_lattNbr);
                    allowedPermutations.insert(allowedPermutation);
                }
                catch (const std::runtime_error &e)
                {
                    {
                        failedLoops++;
                        if (failedLoops == translatedRepresentativeSites.size())
                        {
                            throw std::runtime_error("Error: did not find any integer permutation from allowed permutation to any translated representative site ");
                        }
                        continue;
                    }
                }
            }
        }

        // Step 7
        const auto orbitSites = _orbits[i].getEquivalentSites();
        std::unordered_set<std::vector<LatticeSite>> p_equal_set;
        p_equal_set.insert(all_translated_p_equal.begin(), all_translated_p_equal.end());

        std::vector<std::vector<int>> sitePermutations;
        sitePermutations.reserve(orbitSites.size());

        for (const auto &eqOrbitSites : orbitSites)
        {
            if (p_equal_set.find(eqOrbitSites) == p_equal_set.end())
            {
                // Did not find the orbit.eq_sites in p_equal meaning that this eq site does not have an allowed permutation.
                auto equivalently_translated_eqOrbitsites = getSitesTranslatedToUnitcell(eqOrbitSites, sortRows);
                std::vector<std::pair<std::vector<LatticeSite>, std::vector<LatticeSite>>> translatedPermutationsOfSites;
                for (const auto eq_trans_eqOrbitsites : equivalently_translated_eqOrbitsites)
                {
                    const auto allPermutationsOfSites_i = icet::getAllPermutations<LatticeSite>(eq_trans_eqOrbitsites);
                    for (const auto perm : allPermutationsOfSites_i)
                    {
                        translatedPermutationsOfSites.push_back(std::make_pair(perm, eq_trans_eqOrbitsites));
                    }
                }
                for (const auto &onePermPair : translatedPermutationsOfSites)
                {
                    const auto findOnePerm = p_equal_set.find(onePermPair.first);
                    if (findOnePerm != p_equal_set.end()) // one perm is one of the equivalent sites. This means that eqOrbitSites is associated to p_equal
                    {
                        std::vector<int> permutationToEquivalentSites = icet::getPermutation<LatticeSite>(onePermPair.first, onePermPair.second);
                        sitePermutations.push_back(permutationToEquivalentSites);
                        break;
                    }
                    if (onePermPair == translatedPermutationsOfSites.back())
                    {
                        throw std::runtime_error("Did not find a permutation of the orbit sites to the permutations of the representative sites");
                    }
                }
            }
            else
            {
                std::vector<int> permutationToEquivalentSites = icet::getPermutation<LatticeSite>(eqOrbitSites, eqOrbitSites); //the identical permutation
                sitePermutations.push_back(permutationToEquivalentSites);
            }
        }

        if (sitePermutations.size() != _orbits[i].getEquivalentSites().size() || sitePermutations.size() == 0)
        {
            std::string msg = "";
            msg += "Each set of site did not get a permutations " + std::to_string(sitePermutations.size());
            msg += " != " + std::to_string(_orbits[i].getEquivalentSites().size());
            throw std::runtime_error(msg);
        }

        _orbits[i].setEquivalentSitesPermutations(sitePermutations);
        _orbits[i].setAllowedSitesPermutations(allowedPermutations);
    }
}

/// Will find the sites in col1, extract all columns along with their unit cell translated indistinguishable sites.
std::vector<std::vector<LatticeSite>> OrbitList::getAllColumnsFromSites(const std::vector<LatticeSite> &sites,
                                                                        const std::vector<LatticeSite> &col1,
                                                                        const std::vector<std::vector<LatticeSite>> &permutationMatrix) const
{
    bool sortRows = false;
    std::vector<int> rowsFromCol1 = findRowsFromCol1(col1, sites, sortRows);
    std::vector<std::vector<LatticeSite>> p_equal = getAllColumnsFromRow(rowsFromCol1, permutationMatrix, true, sortRows);
    return p_equal;
}

/// Returns true if rows_sort exists in taken_rows.
bool OrbitList::isRowsTaken(const std::unordered_set<std::vector<int>, VectorHash> &taken_rows,
                            std::vector<int> rows) const
{
    const auto find = taken_rows.find(rows);
    if (find == taken_rows.end())
    {
        return false;
    }
    else
    {
        return true;
    }
}

/**
@brief Returns all columns from the given rows in permutation matrix
@param includeTranslatedSites If true it will also include the equivalent sites found from the rows by moving each site into the unitcell.
@todo complete description
**/
std::vector<std::vector<LatticeSite>> OrbitList::getAllColumnsFromRow(
    const std::vector<int> &rows,
    const std::vector<std::vector<LatticeSite>> &permutationMatrix,
    bool includeTranslatedSites,
    bool sortIt) const
{
    std::vector<std::vector<LatticeSite>> allColumns;

    for (size_t column = 0; column < permutationMatrix[0].size(); column++)
    {
        std::vector<LatticeSite> indistinctlatticeSites;

        for (const int &row : rows)
        {
            indistinctlatticeSites.push_back(permutationMatrix[row][column]);
        }

        if (includeTranslatedSites)
        {
            auto translatedEquivalentSites = getSitesTranslatedToUnitcell(indistinctlatticeSites, sortIt);
            allColumns.insert(allColumns.end(), translatedEquivalentSites.begin(), translatedEquivalentSites.end());
        }
        else
        {
            allColumns.push_back(indistinctlatticeSites);
        }
    }
    return allColumns;
}

/**
@details
This function will take a list of lattice sites and for each site outside the unitcell
will translate it inside the unitcell and translate the other sites with the same translation.

This translation will give rise to equivalent sites that sometimes
are not found by using the set of crystal symmetries given by spglib.

An added requirement to this is that this function should not
give rise to any sites in non-periodic directions.

@param latticeSites list of lattice sites
@param sortIt if true sort the translated sites
@todo Complete description.
*/
std::vector<std::vector<LatticeSite>> OrbitList::getSitesTranslatedToUnitcell(
    const std::vector<LatticeSite> &latticeSites,
    bool sortIt) const
{

    /// Sanity check that the periodic boundary conditions are currently respected.
    if (!isSitesPBCCorrect(latticeSites))
    {
        throw std::runtime_error("Function getSitesTranslatedToUnitcell received a latticeSite that had a repeated site in the unitcell direction where pbc was false");
    }

    std::vector<std::vector<LatticeSite>> translatedLatticeSites;
    translatedLatticeSites.push_back(latticeSites);
    Vector3d zeroVector = {0.0, 0.0, 0.0};
    for (size_t i = 0; i < latticeSites.size(); i++)
    {
        if ((latticeSites[i].unitcellOffset() - zeroVector).norm() > 0.1) // only translate those outside unitcell
        {
            auto translatedSites = translateSites(latticeSites, i);
            if (sortIt)
            {
                std::sort(translatedSites.begin(), translatedSites.end());
            }

            if (!isSitesPBCCorrect(translatedSites))
            {
                throw std::runtime_error("Function getSitesTranslatedToUnitcell translated a latticeSite and got a repeated site in the unitcell direction where pbc was false");
            }

            translatedLatticeSites.push_back(translatedSites);
        }
    }

    // sort this so that the lowest vec<latticeSite> will be chosen and therefore the sorting of orbits should be consistent.
    std::sort(translatedLatticeSites.begin(), translatedLatticeSites.end());

    return translatedLatticeSites;
}

/// Checks that the lattice neighbors do not have any unitcell offsets in a pbc=false direction.
/// @todo Complete description.
bool OrbitList::isSitesPBCCorrect(const std::vector<LatticeSite> &sites) const
{
    for (const auto &latticeSite : sites)
    {
        for (size_t i = 0; i < 3; i++)
        {
            if (!_primitiveStructure.hasPBC(i) && latticeSite.unitcellOffset()[i] != 0)
            {
                return false;
            }
        }
    }
    return true;
}

/// Takes all lattice neighbors in vector latticeSites and subtract the unitcelloffset of site latticeSites[index].
/// @todo Complete description.
std::vector<LatticeSite> OrbitList::translateSites(const std::vector<LatticeSite> &latticeSites,
                                                   const unsigned int index) const
{
    Vector3d offset = latticeSites[index].unitcellOffset();
    auto translatedSites = latticeSites;
    for (auto &latticeSite : translatedSites)
    {
        latticeSite.addUnitcellOffset(-offset);
    }
    return translatedSites;
}

/// Debug function to check that all equivalent sites in every orbit give the same sorted cluster.
void OrbitList::checkEquivalentClusters() const
{
    for (const auto &orbit : _orbits)
    {
        Cluster representative_cluster = orbit.getRepresentativeCluster();
        for (const auto &sites : orbit.getEquivalentSites())
        {
            Cluster equivalentCluster = Cluster(_primitiveStructure, sites);
            if (representative_cluster != equivalentCluster)
            {
                std::cout << " found an 'equivalent' cluster that does not match the representative cluster" << std::endl;
                std::cout << "representative_cluster:" << std::endl;
                representative_cluster.print();

                std::cout << "equivalentCluster:" << std::endl;
                equivalentCluster.print();

                throw std::runtime_error("found an 'equivalent' cluster that does not match the representative cluster");
            }
            if (fabs(equivalentCluster.radius() - representative_cluster.radius()) > 1e-3)
            {
                std::cout << " found an 'equivalent' cluster that does not match the representative cluster" << std::endl;
                std::cout << "representative_cluster:" << std::endl;
                representative_cluster.print();

                std::cout << "equivalentCluster:" << std::endl;
                equivalentCluster.print();
                std::cout << " test geometric size: " << icet::getGeometricalRadius(sites, _primitiveStructure) << " " << std::endl;
                throw std::runtime_error("Found an 'equivalent' cluster that does not match the representative cluster");
            }
        }
    }
}

/**
@details This function adds the latticeSites container found in the constructor to the orbits.
Each outer vector is an orbit and the inner vectors are identical sites
@todo Complete description.
*/
void OrbitList::addOrbitsFromPM(const Structure &structure,
                                const std::vector<std::vector<std::vector<LatticeSite>>> &latticeSites)
{
    for (const auto &equivalent_sites : latticeSites)
    {
        addOrbitFromPM(structure, equivalent_sites);
    }
}

/// Adds these equivalent sites as an orbit to orbit list.
void OrbitList::addOrbitFromPM(const Structure &structure,
                               const std::vector<std::vector<LatticeSite>> &equivalent_sites)
{
    Cluster representativeCluster = Cluster(structure, equivalent_sites[0]);
    Orbit newOrbit = Orbit(representativeCluster);
    _orbits.push_back(newOrbit);

    for (const auto &sites : equivalent_sites)
    {
        _orbits.back().addEquivalentSites(sites);
    }
    _orbits.back().sortOrbit();
}

/**
@details From all columns in permutation matrix add all the vector<LatticeSites> from pm_rows
When taking new columns update taken_rows accordingly
**/
void OrbitList::addPermutationMatrixColumns(std::vector<std::vector<std::vector<LatticeSite>>> &latticeSites,
                                            std::unordered_set<std::vector<int>,
                                            VectorHash> &taken_rows,
                                            const std::vector<LatticeSite> &lat_nbrs,
                                            const std::vector<int> &pm_rows,
                                            const std::vector<std::vector<LatticeSite>> &permutationMatrix,
                                            const std::vector<LatticeSite> &col1,
                                            bool add) const
{

    std::vector<std::vector<LatticeSite>> columnLatticeSites;
    columnLatticeSites.reserve(permutationMatrix[0].size());
    for (size_t column = 0; column < permutationMatrix[0].size(); column++)
    {
        std::vector<LatticeSite> indistinctlatticeSites;

        for (const int &row : pm_rows)
        {
            indistinctlatticeSites.push_back(permutationMatrix[row][column]);
        }
        auto translatedEquivalentSites = getSitesTranslatedToUnitcell(indistinctlatticeSites);

        auto sites_index_pair = getMatchesInPM(translatedEquivalentSites, col1);

        auto find = taken_rows.find(sites_index_pair[0].second);
        bool findOnlyOne = true;
        if (find == taken_rows.end())
        {
            for (size_t i = 0; i < sites_index_pair.size(); i++)
            {
                find = taken_rows.find(sites_index_pair[i].second);
                if (find == taken_rows.end())
                {
                    if (add && findOnlyOne && validCluster(sites_index_pair[i].first))
                    {
                        columnLatticeSites.push_back(sites_index_pair[0].first);
                        findOnlyOne = false;
                    }
                    taken_rows.insert(sites_index_pair[i].second);
                }
            }
        }
    }
    if (columnLatticeSites.size() > 0)
    {
        latticeSites.push_back(columnLatticeSites);
    }
}

/// Returns the first set of translated sites that exists in col1 of permutationmatrix.
/// @todo Complete description.
std::vector<std::pair<std::vector<LatticeSite>, std::vector<int>>> OrbitList::getMatchesInPM(
    const std::vector<std::vector<LatticeSite>> &translatedSites,
    const std::vector<LatticeSite> &col1) const
{
    std::vector<int> perm_matrix_rows;
    std::vector<std::pair<std::vector<LatticeSite>, std::vector<int>>> matchedSites;
    for (const auto &sites : translatedSites)
    {
        try
        {
            perm_matrix_rows = findRowsFromCol1(col1, sites);
        }
        catch (const std::runtime_error)
        {
            continue;
        }
        // No error here indicating that we found matching rows in col1
        matchedSites.push_back(std::make_pair(sites, perm_matrix_rows));
    }
    if (matchedSites.size() > 0)
    {
        return matchedSites;
    }
    else
    {
        // No matching rows in permutation matrix, this should not happen so we throw an error.
        throw std::runtime_error("Did not find any of the translated sites in col1 of permutation matrix in function getFirstMatchInPM in orbit list");
    }
}
/**
@details This function returns true if the cluster includes at least on site from the unit cell at the origin, i.e. its unitcell offset is zero.
@param latticeSites list of sites to check
*/
bool OrbitList::validCluster(const std::vector<LatticeSite> &latticeSites) const
{
    Vector3d zeroVector = {0., 0., 0.};
    for (const auto &latticeSite : latticeSites)
    {
        if (latticeSite.unitcellOffset() == zeroVector)
        {
            return true;
        }
    }
    return false;
}

/**
@details This function searches for lattice sites in the first column of the permutation matrix and returns the corresponding rows.
@param sortIt if true the first column will be sorted
@todo Complete description.
**/
std::vector<int> OrbitList::findRowsFromCol1(const std::vector<LatticeSite> &col1,
                                             const std::vector<LatticeSite> &latticeSites,
                                             bool sortIt) const
{
    std::vector<int> rows;
    for (const auto &latticeSite : latticeSites)
    {
        const auto find = std::find(col1.begin(), col1.end(), latticeSite);
        if (find == col1.end())
        {
            throw std::runtime_error("Did not find lattice site in col1 of permutation matrix in function findRowsFromCol1 in many-body neighbor list");
        }
        else
        {
            int row_in_col1 = std::distance(col1.begin(), find);
            rows.push_back(row_in_col1);
        }
    }
    if (sortIt)
    {
        std::sort(rows.begin(), rows.end());
    }
    return rows;
}

/**
@todo Expand description.
@param permutationMatrix permutation matrix
@param sortIt if true (default) the first column will be sorted
**/
std::vector<LatticeSite> OrbitList::getColumn1FromPM(const std::vector<std::vector<LatticeSite>> &permutationMatrix,
                                                     bool sortIt) const
{
    std::vector<LatticeSite> col1;
    col1.reserve(permutationMatrix[0].size());
    for (const auto &row : permutationMatrix)
    {
        col1.push_back(row[0]);
    }
    if (sortIt)
    {
        std::sort(col1.begin(), col1.end());
    }
    return col1;
}

/**
@details This function returns the orbit for a supercell that is associated with a given orbit in the primitive structure.
@param superCell input structure
@param cellOffset offset by which to translate the orbit
@param orbitIndex index of orbit in list of orbits
@param primToSuperMap map from sites in the primitive cell to sites in the supercell
**/
Orbit OrbitList::getSuperCellOrbit(const Structure &superCell,
                                   const Vector3d &cellOffset,
                                   const unsigned int orbitIndex,
                                   std::unordered_map<LatticeSite, LatticeSite> &primToSuperMap) const
{
    if (orbitIndex >= _orbits.size())
    {
        std::string msg = "";
        msg += "Orbit index out of range in OrbitList::getSuperCellOrbit ";
        msg += std::to_string(orbitIndex) + " >= " + std::to_string(_orbits.size());
        throw std::out_of_range(msg);
    }

    Orbit superCellOrbit = _orbits[orbitIndex] + cellOffset;

    auto equivalentSites = superCellOrbit.getEquivalentSites();

    for (auto &sites : equivalentSites)
    {
        for (auto &site : sites)
        {
            transformSiteToSupercell(site, superCell, primToSuperMap);
        }
    }

    superCellOrbit.setEquivalentSites(equivalentSites);
    return superCellOrbit;
}

/**
@details Transforms a site from the primitive structure to a given supercell.
This involves finding a map from the site in the primitive cell to the supercell.
If no map is found mapping is attempted based on the position of the site in the supercell.
@param structure supercell structure
@param primToSuperMap map from primitive to supercell
**/
void OrbitList::transformSiteToSupercell(LatticeSite &site,
                                         const Structure &superCell,
                                         std::unordered_map<LatticeSite, LatticeSite> &primToSuperMap) const
{
    auto find = primToSuperMap.find(site);
    LatticeSite supercellSite;
    if (find == primToSuperMap.end())
    {
        Vector3d sitePosition = _primitiveStructure.getPosition(site);
        supercellSite = superCell.findLatticeSiteByPosition(sitePosition);
        primToSuperMap[site] = supercellSite;
    }
    else
    {
        supercellSite = primToSuperMap[site];
    }

    // overwrite site to match supercell index offset
    site.setIndex(supercellSite.index());
    site.setUnitcellOffset(supercellSite.unitcellOffset());
}

/**
@details Returns a "local" orbitList by offsetting each site in the primitive cell by an offset.
@param superCell supercell structure
@param cellOffset offset to be applied to sites
@param primToSuperMap map from primitive to supercell
**/
OrbitList OrbitList::getLocalOrbitList(const Structure &superCell,
                                       const Vector3d &cellOffset,
                                       std::unordered_map<LatticeSite, LatticeSite> &primToSuperMap) const
{
    OrbitList localOrbitList = OrbitList();
    localOrbitList.setPrimitiveStructure(_primitiveStructure);

    for (size_t orbitIndex = 0; orbitIndex < _orbits.size(); orbitIndex++)
    {
        localOrbitList.addOrbit(getSuperCellOrbit(superCell, cellOffset, orbitIndex, primToSuperMap));
    }
    return localOrbitList;
}

/**
@details This function will loop over all orbits in the list and remove from each orbit the sites that match the given index.
@param index the index for which to check
@param onlyConsiderZeroOffset if true only sites with zero offset will be removed
**/
void OrbitList::removeSitesContainingIndex(const int index,
                                           bool onlyConsiderZeroOffset)
{
    for (auto &orbit : _orbits)
    {
        orbit.removeSitesWithIndex(index, onlyConsiderZeroOffset);
    }
}

/**
@details This function will loop over all orbits in the list and remove from each orbit the sites that _do _not_ match the given index.
@param index the index for which to check
@param onlyConsiderZeroOffset if true only sites with zero offset will be removed
**/
void OrbitList::removeSitesNotContainingIndex(const int index,
                                              bool onlyConsiderZeroOffset)
{
    for (auto &orbit : _orbits)
    {
        orbit.removeSitesNotWithIndex(index, onlyConsiderZeroOffset);
    }
}

/**
@details Removes from each orbit a specific set of sites in this orbit and the corresponding site permutation.
@param sites the list of sites that will be removed; the order of sites is irrelevant.
 **/
void OrbitList::subtractSitesFromOrbitList(const OrbitList &orbitList)
{
    if (orbitList.size() != size())
    {
        throw std::runtime_error("Orbit lists differ in size in function OrbitList::subtractSitesFromOrbitList");
    }
    for (size_t i = 0; i < size(); i++)
    {
        for (const auto sites : orbitList.getOrbit(i)._equivalentSites)
        {
            if (_orbits[i].contains(sites, true))
            {
                _orbits[i].removeSites(sites);
            }
        }
    }
}

/**
@details This function removes an orbit identified by index from the orbit list.
@param index index of the orbit in question
**/
void OrbitList::removeOrbit(const size_t index)
{
    if (index >= size())
    {
        std::string msg = "";
        msg += "Index " + std::to_string(index) + " was out of bounds in OrbitList::removeOrbit ";
        msg += "OrbitList size is " + std::to_string(size());
        throw std::out_of_range(msg);
    }
    _orbits.erase(_orbits.begin() + index);
}

/**
@details Removes all orbits that have inactive sites.
@param structure the structure containining the number of allowed species on each lattice site
**/
void OrbitList::removeInactiveOrbits(const Structure &structure)
{
    for (int i = _orbits.size() - 1; i >= 0; i--)
    {
        auto numberOfAllowedSpecies = structure.getNumberOfAllowedSpeciesBySites(_orbits[i].getRepresentativeSites());
        if (std::any_of(numberOfAllowedSpecies.begin(), numberOfAllowedSpecies.end(), [](int n) { return n < 2; }))
        {
            removeOrbit(i);
        }
    }
}

/**
@details Provides the "+=" operator for adding orbit lists.
First assert that they have the same number of orbits or that this is empty and
then add equivalent sites of orbit i of rhs to orbit i to ->this
**/
OrbitList &OrbitList::operator+=(const OrbitList &rhs_ol)
{
    if (size() == 0)
    {
        _orbits = rhs_ol.getOrbits();
        return *this;
    }

    if (size() != rhs_ol.size())
    {
	    std::string msg = "";
	    msg += "Left and right hand side differ in size in OrbitList& operator+= ";
	    msg += std::to_string(size()) + " != " + std::to_string(rhs_ol.size());
        throw std::runtime_error(msg);
    }

    for (size_t i = 0; i < rhs_ol.size(); i++)
    {
        _orbits[i] += rhs_ol.getOrbit(i);
    }
    return *this;
}<|MERGE_RESOLUTION|>--- conflicted
+++ resolved
@@ -199,38 +199,11 @@
         std::cout << "Multiplicities: " << orbit.size() << std::endl;
         if (verbosity > 1)
         {
-<<<<<<< HEAD
-
-            for (const auto &latnbr : mbnl_pair.second)
-            {
-                std::vector<LatticeSite> lat_nbrs = mbnl_pair.first;
-                lat_nbrs.push_back(latnbr);
-                auto lat_nbrs_copy = lat_nbrs;
-                std::sort(lat_nbrs_copy.begin(), lat_nbrs_copy.end());
-                if (lat_nbrs_copy != lat_nbrs && !bothways)
-                {
-                    throw std::runtime_error("Original sites is not sorted");
-                }
-                std::vector<std::vector<LatticeSite>> translatedSites = getSitesTranslatedToUnitcell(lat_nbrs);
-
-                auto sites_index_pair = getMatchesInPM(translatedSites, col1);
-                if (!isRowsTaken(taken_rows, sites_index_pair[0].second))
-                {
-                    //new stuff found
-                    addPermutationMatrixColumns(lattice_neighbors, taken_rows, sites_index_pair[0].first, sites_index_pair[0].second, permutation_matrix, col1, true);
-                }
-            }
-
-            //special singlet case
-            //copy-paste from above section but with line with lat_nbrs.push_back(latnbr); is removed
-            if (mbnl_pair.second.size() == 0)
-=======
             std::cout << "Duplicates: " << orbit.getNumberOfDuplicates() << std::endl;
         }
         if (verbosity > -1)
         {
             for (auto sites : orbit.getEquivalentSites())
->>>>>>> 7b1432e1
             {
                 for (auto site : sites)
                 {
