#include "ClusterSpace.hpp"

//namespace icet {

/**
@details This constructor initializes a ClusterSpace object.
@param numberOfAllowedSpecies number of allowed components for each site of the primitive structure
@param chemicalSymbols chemical symbol for each site
@param orbitList list of orbits for the primitive structure
*/
ClusterSpace::ClusterSpace(std::vector<int> numberOfAllowedSpecies,
                           std::vector<std::string> chemicalSymbols,
                           const OrbitList orbitList)
{
    _numberOfAllowedSpeciesPerSite = numberOfAllowedSpecies;
    _orbitList = orbitList;
    _primitiveStructure = orbitList.getPrimitiveStructure();
    _primitiveStructure.setNumberOfAllowedSpecies(_numberOfAllowedSpeciesPerSite);

    // Set up a map between chemical species and the internal species enumeration scheme.
    for (const auto el : chemicalSymbols)
    {
        _species.push_back(PeriodicTable::strInt[el]);
    }
    sort(_species.begin(), _species.end());
    for (size_t i = 0; i < _species.size(); i++)
    {
        _speciesMap[_species[i]] = i;
    }

    /// @todo Why is the collectClusterSpaceInfo function not executed
    /// immediately, which would render _isClusterSpaceInitialized unnecessary?
    _isClusterSpaceInitialized = false;
}


/**
@details This function calculates and then returns the cluster vector for the
input structure in the cluster space.

The first element in the cluster vector will always be one (1) corresponding to
the zerolet. The remaining elements of the cluster vector represent averages
over orbits (symmetry equivalent clusters) of increasing order and size.

@param structure input configuration

@todo review the necessity for having the orderIntact argument to e.g.,
countOrbitList.
**/
std::vector<double> ClusterSpace::getClusterVector(const Structure &structure) const
{
    // count the clusters in the orbit with the same orientation (order) as the prototype cluster
    // @todo Clarify description.
    bool orderIntact = true;

    LocalOrbitListGenerator localOrbitListGenerator = LocalOrbitListGenerator(_orbitList, structure);
    size_t uniqueOffsets = localOrbitListGenerator.getNumberOfUniqueOffsets();
    ClusterCounts clusterCounts = ClusterCounts();

    // Create local orbit list and count associated clusters.
    for (int i = 0; i < uniqueOffsets; i++) {
        const auto localOrbitList = localOrbitListGenerator.getLocalOrbitList(i);
        clusterCounts.countOrbitList(structure, localOrbitList, orderIntact);
    }

    // Check that the number of unique offsets equals the number of unit cells in the supercell.
    int numberOfUnitcellRepetitions = structure.size() / _primitiveStructure.size();
    if (uniqueOffsets != numberOfUnitcellRepetitions) {
        std::string msg = "The number of unique offsets does not match the number of primitive units in the input structure: ";
        msg += std::to_string(uniqueOffsets) + " != " + std::to_string(numberOfUnitcellRepetitions);
        throw std::runtime_error(msg);
    }

    /// @todo Describe what is happening here.
    const auto clusterMap = clusterCounts.getClusterCounts();

    // Initialize cluster vector and insert zerolet.
    std::vector<double> clusterVector;
    clusterVector.push_back(1);

    // Loop over orbits.
    /// @todo Turn this into a proper loop over orbits. This probably requires upgrading OrbitList.
    for (size_t i = 0; i < _orbitList.size(); i++)
    {

        auto representativeCluster = _orbitList.getOrbit(i).getRepresentativeCluster();
        // @todo This is necessary. Side effects need to carefully evaluated. Ideally move this task elsewhere as it is repeated for every structure, for which the cluster vector is computed.
        representativeCluster.setTag(i);

        std::vector<int> numberOfAllowedSpeciesBySite;
        try {
            numberOfAllowedSpeciesBySite = getNumberOfAllowedSpeciesBySite(_primitiveStructure, _orbitList.getOrbit(i).getRepresentativeSites());
        }
        catch (const std::exception& e) {
            std::string msg = "Failed retrieving the number of allowed species in ClusterSpace::getClusterVector\n";
            msg += e.what();
            throw std::runtime_error(msg);
        }

        // Jump to the next orbit if none of the sites in the representative cluster are active (i.e. the number of allowed species on this site is less than 2).
        if (any_of(numberOfAllowedSpeciesBySite.begin(), numberOfAllowedSpeciesBySite.end(), [](int n){ return n < 2; }))
        {
            continue;
        }

        // First we obtain the multi-component vectors for this orbit, i.e. a vector
        // of vectors of int (where the int represents a cluster function index).
        // Example 1: For an AB alloy we obtain [0, 0] and [0, 0, 0] for pair and triplet terms, respectively.
        // Example 2: For an ABC alloy we obtain [0, 0], [0, 1], [1, 1] for pairs and similarly for triplets.
        // Depending on the symmetry of the cluster one might also obtain [1, 0] (e.g., in a clathrate or for some clusters on a HCP lattice).
        auto multiComponentVectors = _orbitList.getOrbit(i).getMultiComponentVectors(numberOfAllowedSpeciesBySite);
        // @todo Make getMultiComponentVectorPermutations take an Orbit rather than an index. Then swap the loop over int for a loop over Orbit above.
        auto speciesPermutations = getMultiComponentVectorPermutations(multiComponentVectors, i);
        int currentMultiComponentVectorIndex = 0;
        for (const auto &multiComponentVector : multiComponentVectors)
        {
            double clusterVectorElement = 0;
            int multiplicity = 0;

            for (const auto &speciesCountPair : clusterMap.at(representativeCluster))
            {

                /// @todo Check if numberOfAllowedSpecies should be permuted as well. Is this todo still relevant?
                for (const auto &perm : speciesPermutations[currentMultiComponentVectorIndex])
                {
                    auto permutedMultiComponentVector = icet::getPermutedVector(multiComponentVector, perm);
                    auto permutedNumberOfAllowedSpeciesBySite = icet::getPermutedVector(numberOfAllowedSpeciesBySite, perm);
                    clusterVectorElement += evaluateClusterProduct(permutedMultiComponentVector, permutedNumberOfAllowedSpeciesBySite, speciesCountPair.first) * speciesCountPair.second;
                    multiplicity += speciesCountPair.second;
                }
            }
            clusterVectorElement /= ((double)multiplicity);
            clusterVector.push_back(clusterVectorElement);

            currentMultiComponentVectorIndex++;
        }
    }
    return clusterVector;
}


<<<<<<< HEAD
    ///Generate the local cluster vector on the input structure
std::vector<double> ClusterSpace::generateLocalClusterVector(const Structure &structure, const int index) const
{
    bool orderIntact = true; // count the clusters in the orbit with the same orientation as the prototype cluster
    LocalOrbitListGenerator localOrbitListGenerator = LocalOrbitListGenerator(_primitive_orbit_list, structure);
    size_t uniqueOffsets = localOrbitListGenerator.getUniqueOffsetsCount();
    ClusterCounts clusterCounts = ClusterCounts();
    
    Vector3d localPosition = structure.getPositions().row(index);
    LatticeSite localSite = _primitive_orbit_list.getPrimitiveStructure().findLatticeSiteByPosition(localPosition);

    const auto localOrbitList = localOrbitListGenerator.generateLocalOrbitList(localSite.unitcellOffset());
    clusterCounts.countOrbitList(structure, localOrbitList, orderIntact);

    

    if (uniqueOffsets != structure.size() / _primitive_structure.size())
    {
        std::string errorMessage = "The number of unique offsets do not match supercell.size() / primitive.size()";
        errorMessage += " {" + std::to_string(uniqueOffsets) + "}";
        errorMessage += " != ";
        errorMessage += " {" + std::to_string(structure.size() / _primitive_structure.size()) + "}";
        throw std::runtime_error(errorMessage);
    }

    const auto clusterMap = clusterCounts.getClusterCounts();
    std::vector<double> clusterVector;
    clusterVector.push_back(1.0 / structure.size());
    // Finally begin occupying the cluster vector
    for (size_t i = 0; i < _primitive_orbit_list.size(); i++)
    {
        auto repCluster = _primitive_orbit_list.getOrbit(i).getRepresentativeCluster();
        std::vector<int> allowedOccupations;
        try { 
                allowedOccupations = getAllowedOccupations(_primitive_structure, _primitive_orbit_list.getOrbit(i).getRepresentativeSites());
            }
        catch (const std::exception& e)
        { 
            throw std::runtime_error("Failed getting allowed occupations in genereteClusterVector"); 
        }

        // Skip rest if any sites aren't active sites (i.e. allowed occupation < 2)
        if (std::any_of(allowedOccupations.begin(), allowedOccupations.end(),[](int allowedOccupation ){ return allowedOccupation < 2; }))
        {
            continue;
        }
        
        auto mcVectors = _primitive_orbit_list.getOrbit(i).getMCVectors(allowedOccupations);
        auto allowedPermutationsSet = _primitive_orbit_list.getOrbit(i).getAllowedSitesPermutations();
        auto elementPermutations = getMCVectorPermutations(mcVectors, i);
        repCluster.setClusterTag(i);
        int currentMCVectorIndex = 0;
        for (const auto &mcVector : mcVectors)
        {
            double clusterVectorElement = 0;
            int multiplicity = 0;

            for (const auto &elementsCountPair : clusterMap.at(repCluster))
            {

                // TODO check if allowedOccupations should be permuted as well.
                for (const auto &perm : elementPermutations[currentMCVectorIndex])
                {
                    auto permutedMCVector = icet::getPermutedVector(mcVector, perm);
                    auto permutedAllowedOccupations = icet::getPermutedVector(allowedOccupations, perm);
                    clusterVectorElement += getClusterProduct(permutedMCVector, permutedAllowedOccupations, elementsCountPair.first) * elementsCountPair.second;
                    multiplicity += elementsCountPair.second;
                }
            }
            clusterVectorElement /= ((double) multiplicity * uniqueOffsets);
            clusterVector.push_back(clusterVectorElement * mcVector.size());

            currentMCVectorIndex++;
        }
    }
    return clusterVector;

}


/// Returns the native clusters count in this structure, i.e. only clusters inside the unit cell
=======
/// Returns the native clusters count in this structure, i.e. only clusters inside the unit cell.
>>>>>>> 3f11abe6
ClusterCounts ClusterSpace::getNativeClusters(const Structure &structure) const
{
    bool orderIntact = true; // count the clusters in the orbit with the same orientation as the prototype cluster
    LocalOrbitListGenerator localOrbitListGenerator = LocalOrbitListGenerator(_orbitList, structure);
    size_t uniqueOffsets = localOrbitListGenerator.getNumberOfUniqueOffsets();
    ClusterCounts clusterCounts = ClusterCounts();
    int tags = 0;
    for (int i = 0; i < uniqueOffsets; i++)
    {
        const auto localOrbitList = localOrbitListGenerator.getLocalOrbitList(i);
        for (int j = 0; j < localOrbitList.size(); j++)
        {
            Cluster repr_cluster = localOrbitList.getOrbit(j).getRepresentativeCluster();

            for (const auto sites : localOrbitList.getOrbit(j).getPermutedEquivalentSites())
            {
                bool cont = true;
                for (auto site : sites)
                {
                    if (site.unitcellOffset().norm() > 0.1)
                    {
                        cont = false;
                    }
                }
                if (!cont)
                {
                    continue;
                }
                repr_cluster.setTag(j);
                std::vector<int> species(sites.size());
                if (repr_cluster.order() != 1)
                {
                    for (size_t i = 0; i < sites.size(); i++)
                    {
                        species[i] = structure.getAtomicNumber(sites[i].index());
                    }
                    clusterCounts.countCluster(repr_cluster, species, orderIntact);
                }
                else
                {
                    for (size_t i = 0; i < sites.size(); i++)
                    {
                        species[i] = structure.getAtomicNumber(sites[i].index());
                    }
                    clusterCounts.countCluster(repr_cluster, species, orderIntact);
                }
            }
        }
    }
    return clusterCounts;
}

/**
  @details This method return the multi-component vector permutations for each
  multi-component vector.

  Example 1: Given multi-component vectors [0, 0], [0, 1] and [1, 1]
  the returned permutations should be [[1, 0]], [[0, 1],[1, 0]], [1, 1].
  i.e. the [0, 1] multi-component vector should count elements with
  permutations [1, 0] and [1, 0].

  Example 2: Given multi-component vectors [0, 0], [0, 1], [1, 0] and [1, 1]
  the returned permutations will only be the self permutations since the
  multi-component vectors [0, 1] and [1, 0] will handle the AB vs BA choice.

  @param multiComponentVectors multi-component vectors for this orbit
  @param orbitIndex index from which to take the allowed permutations

  @returns a vector of a vector of a vector of ints; here the innermost index

  @todo This function should take an Orbit rather than an orbit index.
*/

std::vector<std::vector<std::vector<int>>> ClusterSpace::getMultiComponentVectorPermutations(const std::vector<std::vector<int>> &multiComponentVectors, const int orbitIndex) const
{
    const auto allowedPermutations = _orbitList.getOrbit(orbitIndex).getAllowedSitesPermutations();

    std::vector<std::vector<std::vector<int>>> elementPermutations;
    std::vector<int> selfPermutation;
    for (int i = 0; i < multiComponentVectors[0].size(); i++)
    {
        selfPermutation.push_back(i);
    }

    for (const auto &mc : multiComponentVectors)
    {
        std::vector<std::vector<int>> mcPermutations;
        mcPermutations.push_back(selfPermutation);
        std::vector<std::vector<int>> takenPermutations;
        takenPermutations.push_back(selfPermutation);
        for (const std::vector<int> perm : allowedPermutations)
        {
            auto permutedMultiComponentVector = icet::getPermutedVector(mc, perm);
            auto findPerm = find(multiComponentVectors.begin(), multiComponentVectors.end(), permutedMultiComponentVector);
            auto findIfTaken = find(takenPermutations.begin(), takenPermutations.end(), permutedMultiComponentVector);
            if (findPerm == multiComponentVectors.end() && findIfTaken == takenPermutations.end() && mc != permutedMultiComponentVector)
            {
                mcPermutations.push_back(perm);
                takenPermutations.push_back(permutedMultiComponentVector);
            }
        }
        sort(mcPermutations.begin(), mcPermutations.end());
        elementPermutations.push_back(mcPermutations);
    }
    return elementPermutations;
}

/**
@details Evaluates the cluster function using the specified parameters.

The cluster functions (also "orthogonal point functions") are defined as

.. math::

   \Theta_{n}(\sigma_p) = \begin{cases}
      1                                    &\quad \text{if}~n=0 \\
      -\cos\left(\pi(n+1)\sigma_p/M\right) &\quad \text{if n is odd} \\
      -\sin\left(\pi n   \sigma_p/M\right) &\quad \text{if n is even}
    \end{cases}

@param numberOfAllowedSpecies number of allowed species on the site in question
@param clusterFunction index of cluster function
@param species index of species

@returns the value of the cluster function
*/
double ClusterSpace::evaluateClusterFunction(const int numberOfAllowedSpecies, const int clusterFunction, const int species) const
{
    if (((clusterFunction + 2) % 2) == 0)
    {
        return -cos(2.0 * M_PI * (double)((int)(clusterFunction + 2) / 2) * (double)species / ((double)numberOfAllowedSpecies));
    }
    else
    {
        return -sin(2.0 * M_PI * (double)((int)(clusterFunction + 2) / 2) * (double)species / ((double)numberOfAllowedSpecies));
    }
}

/**
@details Evaluates the full cluster product of the entire cluster.

@param multiComponentVector multi-component vector, each element of the vector gives the index of a cluster function
@param numberOfAllowedSpecies number of species allowed on the sites in this cluster (all sites involved are assumed to have the same number of allowed species)
@param species species that occupy (decorate) the cluster identified by atomic number

@returns the cluster product
**/
double ClusterSpace::evaluateClusterProduct(const std::vector<int> &multiComponentVector, const std::vector<int> &numberOfAllowedSpecies, const std::vector<int> &species) const
{
    double clusterProduct = 1;
    for (int i = 0; i < species.size(); i++)
    {
        clusterProduct *= evaluateClusterFunction(numberOfAllowedSpecies[i], multiComponentVector[i], _speciesMap.at(species[i]));
    }
    return clusterProduct;
}

/**
@details Returns the number of species allowed on each site of the provided structure.

@param structure an atomic configuration
@param latticeSites a list of sites

@returns the number of allowed species for each site
**/
std::vector<int> ClusterSpace::getNumberOfAllowedSpeciesBySite(const Structure &structure, const std::vector<LatticeSite> &latticeSites) const
{
    std::vector<int> numberOfAllowedSpecies;
    numberOfAllowedSpecies.reserve(latticeSites.size());
    for (const auto &latsite : latticeSites)
    {
<<<<<<< HEAD
        if(latnbr.index() >= structure.size())
        {
            throw std::runtime_error("latnbr index >= structure.size() in ClusterSpace::getAllowedOccupations");
        }
        Mi.push_back(structure.getNumberOfAllowedComponents(latnbr.index()));
=======
        numberOfAllowedSpecies.push_back(structure.getNumberOfAllowedSpeciesBySite(latsite.index()));
>>>>>>> 3f11abe6
    }
    return numberOfAllowedSpecies;
}

/// Collect information about the cluster space.
/// @todo document this function
void ClusterSpace::collectClusterSpaceInfo()
{
    _clusterSpaceInfo.clear();
    std::vector<int> emptyVec = {0};
    _clusterSpaceInfo.push_back(make_pair(-1, emptyVec));
    for (int i = 0; i < _orbitList.size(); i++)
    {
        auto numberOfAllowedSpecies = getNumberOfAllowedSpeciesBySite(_primitiveStructure, _orbitList.getOrbit(i).getRepresentativeSites());
        auto multiComponentVectors = _orbitList.getOrbit(i).getMultiComponentVectors(numberOfAllowedSpecies);
        for (const auto &multiComponentVector : multiComponentVectors)
        {
            _clusterSpaceInfo.push_back(make_pair(i, multiComponentVector));
        }
    }
    _isClusterSpaceInitialized = true;
}

/// Returns information about the cluster space.
/// @todo document this function
std::pair<int, std::vector<int>> ClusterSpace::getClusterSpaceInfo(const unsigned int index)
{
    if (!_isClusterSpaceInitialized)
    {
        collectClusterSpaceInfo();
    }

    if (index >= _clusterSpaceInfo.size())
    {
        std::string msg = "Out of range in ClusterSpace::getClusterSpaceInfo: ";
        msg += std::to_string(index) + " >= " + std::to_string(_clusterSpaceInfo.size());
        throw std::out_of_range(msg);
    }

    return _clusterSpaceInfo[index];
}

//}<|MERGE_RESOLUTION|>--- conflicted
+++ resolved
@@ -139,91 +139,7 @@
 }
 
 
-<<<<<<< HEAD
-    ///Generate the local cluster vector on the input structure
-std::vector<double> ClusterSpace::generateLocalClusterVector(const Structure &structure, const int index) const
-{
-    bool orderIntact = true; // count the clusters in the orbit with the same orientation as the prototype cluster
-    LocalOrbitListGenerator localOrbitListGenerator = LocalOrbitListGenerator(_primitive_orbit_list, structure);
-    size_t uniqueOffsets = localOrbitListGenerator.getUniqueOffsetsCount();
-    ClusterCounts clusterCounts = ClusterCounts();
-    
-    Vector3d localPosition = structure.getPositions().row(index);
-    LatticeSite localSite = _primitive_orbit_list.getPrimitiveStructure().findLatticeSiteByPosition(localPosition);
-
-    const auto localOrbitList = localOrbitListGenerator.generateLocalOrbitList(localSite.unitcellOffset());
-    clusterCounts.countOrbitList(structure, localOrbitList, orderIntact);
-
-    
-
-    if (uniqueOffsets != structure.size() / _primitive_structure.size())
-    {
-        std::string errorMessage = "The number of unique offsets do not match supercell.size() / primitive.size()";
-        errorMessage += " {" + std::to_string(uniqueOffsets) + "}";
-        errorMessage += " != ";
-        errorMessage += " {" + std::to_string(structure.size() / _primitive_structure.size()) + "}";
-        throw std::runtime_error(errorMessage);
-    }
-
-    const auto clusterMap = clusterCounts.getClusterCounts();
-    std::vector<double> clusterVector;
-    clusterVector.push_back(1.0 / structure.size());
-    // Finally begin occupying the cluster vector
-    for (size_t i = 0; i < _primitive_orbit_list.size(); i++)
-    {
-        auto repCluster = _primitive_orbit_list.getOrbit(i).getRepresentativeCluster();
-        std::vector<int> allowedOccupations;
-        try { 
-                allowedOccupations = getAllowedOccupations(_primitive_structure, _primitive_orbit_list.getOrbit(i).getRepresentativeSites());
-            }
-        catch (const std::exception& e)
-        { 
-            throw std::runtime_error("Failed getting allowed occupations in genereteClusterVector"); 
-        }
-
-        // Skip rest if any sites aren't active sites (i.e. allowed occupation < 2)
-        if (std::any_of(allowedOccupations.begin(), allowedOccupations.end(),[](int allowedOccupation ){ return allowedOccupation < 2; }))
-        {
-            continue;
-        }
-        
-        auto mcVectors = _primitive_orbit_list.getOrbit(i).getMCVectors(allowedOccupations);
-        auto allowedPermutationsSet = _primitive_orbit_list.getOrbit(i).getAllowedSitesPermutations();
-        auto elementPermutations = getMCVectorPermutations(mcVectors, i);
-        repCluster.setClusterTag(i);
-        int currentMCVectorIndex = 0;
-        for (const auto &mcVector : mcVectors)
-        {
-            double clusterVectorElement = 0;
-            int multiplicity = 0;
-
-            for (const auto &elementsCountPair : clusterMap.at(repCluster))
-            {
-
-                // TODO check if allowedOccupations should be permuted as well.
-                for (const auto &perm : elementPermutations[currentMCVectorIndex])
-                {
-                    auto permutedMCVector = icet::getPermutedVector(mcVector, perm);
-                    auto permutedAllowedOccupations = icet::getPermutedVector(allowedOccupations, perm);
-                    clusterVectorElement += getClusterProduct(permutedMCVector, permutedAllowedOccupations, elementsCountPair.first) * elementsCountPair.second;
-                    multiplicity += elementsCountPair.second;
-                }
-            }
-            clusterVectorElement /= ((double) multiplicity * uniqueOffsets);
-            clusterVector.push_back(clusterVectorElement * mcVector.size());
-
-            currentMCVectorIndex++;
-        }
-    }
-    return clusterVector;
-
-}
-
-
-/// Returns the native clusters count in this structure, i.e. only clusters inside the unit cell
-=======
 /// Returns the native clusters count in this structure, i.e. only clusters inside the unit cell.
->>>>>>> 3f11abe6
 ClusterCounts ClusterSpace::getNativeClusters(const Structure &structure) const
 {
     bool orderIntact = true; // count the clusters in the orbit with the same orientation as the prototype cluster
@@ -395,15 +311,7 @@
     numberOfAllowedSpecies.reserve(latticeSites.size());
     for (const auto &latsite : latticeSites)
     {
-<<<<<<< HEAD
-        if(latnbr.index() >= structure.size())
-        {
-            throw std::runtime_error("latnbr index >= structure.size() in ClusterSpace::getAllowedOccupations");
-        }
-        Mi.push_back(structure.getNumberOfAllowedComponents(latnbr.index()));
-=======
         numberOfAllowedSpecies.push_back(structure.getNumberOfAllowedSpeciesBySite(latsite.index()));
->>>>>>> 3f11abe6
     }
     return numberOfAllowedSpecies;
 }
