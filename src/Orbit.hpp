--- conflicted
+++ resolved
@@ -25,17 +25,10 @@
 {
 public:
     /// Constructor.
-<<<<<<< HEAD
     Orbit(const std::vector<Cluster>, const std::set<std::vector<int>>);
 
     /// Adds one cluster to the orbit.
-    void addEquivalentCluster(const Cluster &, bool = false);
-=======
-    Orbit(const Structure &, const std::vector<std::vector<LatticeSite>>, const std::set<std::vector<int>>);
-
-    /// Adds one cluster to the orbit.
-    void addEquivalentCluster(const std::vector<LatticeSite> &);
->>>>>>> 2b13f1fc
+    void addEquivalentCluster(const Cluster &);
 
     /// Returns the number of equivalent clusters in this orbit.
     size_t size() const { return _equivalentClusters.size(); }
@@ -44,36 +37,25 @@
     double radius() const { return getRepresentativeCluster().radius(); }
 
     /// Returns the representative cluster for this orbit
-    const Cluster &getRepresentativeCluster() const { return _equivalentClusters[0]; }
+    const Cluster &getRepresentativeCluster() const { return _representativeCluster; }
 
     /// Returns the sites that define the representative cluster of this orbit.
     const std::vector<LatticeSite> getSitesOfRepresentativeCluster() const { return getRepresentativeCluster().getLatticeSites(); }
 
     /// Returns the equivalent cluster.
-<<<<<<< HEAD
     Cluster getClusterByIndex(unsigned int) const;
 
     /// Returns all equivalent clusters.
     const std::vector<Cluster> &getEquivalentClusters() const { return _equivalentClusters; }
-=======
-    std::vector<LatticeSite> getClusterByIndex(unsigned int) const;
-
-    /// Returns all equivalent clusters.
-    const std::vector<std::vector<LatticeSite>> &getEquivalentClusters() const { return _equivalentClusters; }
->>>>>>> 2b13f1fc
 
     /// Sets the equivalent clusters.
     void setEquivalentClusters(const std::vector<Cluster> &equivalentClusters) { _equivalentClusters = equivalentClusters; }
 
     /// Returns the number of bodies of the cluster that represent this orbit.
-<<<<<<< HEAD
     unsigned int order() const { return getRepresentativeCluster().order(); }
-=======
-    unsigned int order() const { return _representativeCluster.order(); }
->>>>>>> 2b13f1fc
 
     /// Gets the allowed permutations of clusters.
-    const std::set<std::vector<int>> getAllowedClusterPermutations() const { return _allowedClusterPermutations; }
+    std::set<std::vector<int>> getAllowedClusterPermutations() const { return _allowedClusterPermutations; }
 
     /// Returns the relevant multicomponent vectors of this orbit given the number of allowed components.
     std::vector<std::vector<int>> getMultiComponentVectors(const std::vector<int> &Mi_local) const;
@@ -138,19 +120,12 @@
     }
 
 private:
+    Cluster _representativeCluster;
+
     /// Container of equivalent sites for this orbit
-<<<<<<< HEAD
     std::vector<Cluster> _equivalentClusters;
 
-    /// Contains the allowed sites permutations. i.e. if 0,2,1 is in this set then 0,1,0 is the same MC vector as 0,0,1
-=======
-    std::vector<std::vector<LatticeSite>> _equivalentClusters;
-
-    /// Representative sorted cluster for this orbit
-    Cluster _representativeCluster;
-
     /// Contains the allowed sites permutations. i.e. if 0, 2, 1 is in this set then 0, 1, 0 is the same multi-component vector as 0, 0, 1
->>>>>>> 2b13f1fc
     std::set<std::vector<int>> _allowedClusterPermutations;
 
     /// Check whether a site is included in a vector of lattice sites
