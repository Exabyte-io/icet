#pragma once

#include <iostream>
#include <string>
#include <vector>
#include <set>

#include "Cluster.hpp"
#include "LatticeSite.hpp"
#include "Symmetry.hpp"
#include "VectorOperations.hpp"

using namespace Eigen;

/**
This class handles an orbit.

An orbit is a set of clusters that are equivalent under the symmetry operations
of the underlying lattice. Each cluster is represented by a set of lattice
sites. An orbit is characterized by a representative cluster.

*/

class Orbit
{
public:
    /// Constructor.
    Orbit(const Cluster &cluster) : _representativeCluster(cluster) {}

    /// Adds one cluster to the orbit.
    void addEquivalentCluster(const std::vector<LatticeSite> &, bool = false);

    /// Adds several several clusters to the orbit.
    void addEquivalentClusters(const std::vector<std::vector<LatticeSite>> &, bool = false);

    /// Returns the number of equivalent clusters in this orbit.
    size_t size() const { return _equivalentClusters.size(); }

    /// Returns the radius of the representative cluster in this orbit.
    double radius() const { return _representativeCluster.radius(); }

    /// Returns the sorted, representative cluster for this orbit.
    const Cluster &getRepresentativeCluster() const { return _representativeCluster; }

    /// Returns the sites that define the representative cluster of this orbit.
    const std::vector<LatticeSite> &getSitesOfRepresentativeCluster() const { return _equivalentClusters[0]; }

    /// Returns the equivalent cluster.
    std::vector<LatticeSite> getClusterByIndex(unsigned int) const;

    /// Returns the permuted equivalent cluster.
    std::vector<LatticeSite> getPermutedClusterByIndex(unsigned int) const;

    /// Returns all equivalent clusters.
    const std::vector<std::vector<LatticeSite>> &getEquivalentClusters() const { return _equivalentClusters; }

    /// Returns all permuted equivalent clusters.
    std::vector<std::vector<LatticeSite>> getPermutedEquivalentClusters() const;

    /// Sets the equivalent clusters.
    void setEquivalentClusters(const std::vector<std::vector<LatticeSite>> &equivalentClusters) { _equivalentClusters = equivalentClusters; }

    /// Sorts equivalent clusters.
    void sort() { std::sort(_equivalentClusters.begin(), _equivalentClusters.end()); }

    /// Returns the number of bodies of the cluster that represent this orbit.
    unsigned int order() const { return _representativeCluster.order(); }

    /// Returns permutations of equivalent clusters.
    std::vector<std::vector<int>> getPermutationsOfEquivalentClusters() const { return _equivalentClusterPermutations; }

    /// Assigns the permutations of the equivalent clusters.
    void setPermutationsOfEquivalentClusters(std::vector<std::vector<int>> &permutations) { _equivalentClusterPermutations = permutations; }

    /// Assigns the allowed permutations.
    void setAllowedClusterPermutations(std::set<std::vector<int>> &permutations) { _allowedClusterPermutations = permutations; }

    /// Gets the allowed permutations of clusters.
    std::set<std::vector<int>> getAllowedClusterPermutations() const { return _allowedClusterPermutations; }

    /// Returns the relevant multicomponent vectors of this orbit given the number of allowed components.
    std::vector<std::vector<int>> getMultiComponentVectors(const std::vector<int> &Mi_local) const;

    std::vector<std::vector<int>> getAllPossibleMultiComponentVectorPermutations(const std::vector<int> &Mi_local) const;

    /// Returns true if the input sites exists in _equivalentClusters, order does not matter if sorted=false.
    bool contains(const std::vector<LatticeSite>, bool) const;

    /// Removes all clusters from the list of equivalent clusters that do not contain the site with the given index.
    void removeClustersWithoutIndex(const size_t index, bool);

    /// Remove a specific cluster (defined by a list of lattice sites) from the list of equivalent clusters.
    void removeCluster(std::vector<LatticeSite>);

    /// Counts occupations of clusters in this orbit
<<<<<<< HEAD
    std::map<std::vector<int>, double> countClusters(const Structure &, int doNotDoubleCountThisSiteIndex = -1) const;
    
    /// Counts changes in the occupation of clusters in this orbit
    std::map<std::vector<int>, double> countClusterChanges(const Structure &, const int, const int, int doNotDoubleCountThisSiteIndex = -1) const;
=======
    std::map<std::vector<int>, double> countClusters(const Structure &, int doNotDoubleCountThisSiteIndex = -1, const bool permuteClusters = false) const;

    /// Counts changes in the occupation of clusters in this orbit
    std::map<std::vector<int>, double> countClusterChanges(const Structure &, const int, const int, int doNotDoubleCountThisSiteIndex = -1, const bool permuteClusters = false) const;
>>>>>>> 6d72f30a

    /// Comparison operator for automatic sorting in containers.
    friend bool operator==(const Orbit &orbit1, const Orbit &orbit2)
    {
        throw std::logic_error("Reached equal operator in Orbit");
    }

    /// Comparison operator for automatic sorting in containers.
    friend bool operator<(const Orbit &orbit1, const Orbit &orbit2)
    {
        throw std::logic_error("Reached < operator in Orbit");
    }

    /**
    Creates a copy of this orbit and translates all LatticeSite offsets in equivalent sites.
    This will also transfer any existing permutations directly, which should be fine since an offset does not change permutations to the prototype sites.
    */
    friend Orbit operator+(const Orbit &orbit, const Eigen::Vector3d &offset)
    {
        Orbit orbitOffset = orbit;
        for (auto &latticeSites : orbitOffset._equivalentClusters)
        {
            for (auto &latticeSite : latticeSites)
            {
                latticeSite = latticeSite + offset;
            }
        }
        return orbitOffset;
    }

    /// Appends an orbit to this orbit.
    Orbit &operator+=(const Orbit &orbit_rhs)
    {
        // This orbit does not have any eq. sites permutations: check that orbit_rhs also doesn't have them
        if (_equivalentClusterPermutations.size() == 0)
        {
            if (orbit_rhs.getPermutationsOfEquivalentClusters().size() != 0)
            {
                throw std::runtime_error("One orbit has equivalent site permutations and one does not (Orbit &operator+=)");
            }
        }
        else // This orbit has some eq. sites permutations: check that orbit_rhs also has them
        {
            if (orbit_rhs.getPermutationsOfEquivalentClusters().size() == 0)
            {
                throw std::runtime_error("One orbit has equivalent site permutations and one does not (Orbit &operator+=)");
            }
        }

        // Get representative sites
        auto rep_sites_rhs = orbit_rhs.getSitesOfRepresentativeCluster();
        auto rep_sites_this = getSitesOfRepresentativeCluster();

        if (rep_sites_this.size() != rep_sites_rhs.size())
        {
            throw std::runtime_error("Orbit order is not equal (Orbit &operator+=)");
        }

        const auto rhsEquivalentClusters = orbit_rhs.getEquivalentClusters();
        const auto rhsEquivalentClusterPermutations = orbit_rhs.getPermutationsOfEquivalentClusters();

        // Insert rhs eq sites and corresponding permutations
        _equivalentClusters.insert(_equivalentClusters.end(), rhsEquivalentClusters.begin(), rhsEquivalentClusters.end());
        _equivalentClusterPermutations.insert(_equivalentClusterPermutations.end(), rhsEquivalentClusterPermutations.begin(), rhsEquivalentClusterPermutations.end());
        return *this;
    }

private:
    /// Container of equivalent sites for this orbit
    std::vector<std::vector<LatticeSite>> _equivalentClusters;

    /// Representative sorted cluster for this orbit
    Cluster _representativeCluster;

    /// Contains the permutations of the equivalent sites which takes it to the order of the reference cluster
    std::vector<std::vector<int>> _equivalentClusterPermutations;

    /// Contains the allowed sites permutations. i.e. if 0,2,1 is in this set then 0,1,0 is the same MC vector as 0,0,1
    std::set<std::vector<int>> _allowedClusterPermutations;
};

namespace std
{
    /// Stream operator.
    ostream &operator<<(ostream &, const Orbit &);
}<|MERGE_RESOLUTION|>--- conflicted
+++ resolved
@@ -93,17 +93,10 @@
     void removeCluster(std::vector<LatticeSite>);
 
     /// Counts occupations of clusters in this orbit
-<<<<<<< HEAD
-    std::map<std::vector<int>, double> countClusters(const Structure &, int doNotDoubleCountThisSiteIndex = -1) const;
-    
-    /// Counts changes in the occupation of clusters in this orbit
-    std::map<std::vector<int>, double> countClusterChanges(const Structure &, const int, const int, int doNotDoubleCountThisSiteIndex = -1) const;
-=======
     std::map<std::vector<int>, double> countClusters(const Structure &, int doNotDoubleCountThisSiteIndex = -1, const bool permuteClusters = false) const;
 
     /// Counts changes in the occupation of clusters in this orbit
     std::map<std::vector<int>, double> countClusterChanges(const Structure &, const int, const int, int doNotDoubleCountThisSiteIndex = -1, const bool permuteClusters = false) const;
->>>>>>> 6d72f30a
 
     /// Comparison operator for automatic sorting in containers.
     friend bool operator==(const Orbit &orbit1, const Orbit &orbit2)
