--- conflicted
+++ resolved
@@ -20,37 +20,6 @@
 }
 
 /**
-<<<<<<< HEAD
-=======
-  @details This function computes the distance between two sites.
-  @param index1 index of the first site
-  @param index2 index of the second site
-  @param offset1 offset of site 1 relative to origin in units of lattice vectors
-  @param offset2 offset of site 2 relative to origin in units of lattice vectors
-*/
-double Structure::getDistance(const size_t index1,
-                              const size_t index2,
-                              const Vector3i offset1 = {0, 0, 0},
-                              const Vector3i offset2 = {0, 0, 0}) const
-{
-    if (index1 >= (size_t)_positions.rows() ||
-        index2 >= (size_t)_positions.rows())
-    {
-        std::ostringstream msg;
-        msg << "At least one site index out of bounds ";
-        msg << " index1: " << index1;
-        msg << " index2: " << index2;
-        msg << " positions: " << _positions.rows();
-        msg << " (Structure::getDistance)";
-        throw std::out_of_range(msg.str());
-    }
-    Vector3d pos1 = _positions.row(index1) + offset1.transpose().cast<double>() * _cell;
-    Vector3d pos2 = _positions.row(index2) + offset2.transpose().cast<double>() * _cell;
-    return (pos1 - pos2).norm();
-}
-
-/**
->>>>>>> a5c3f4f0
   @details This function returns the position of a site.
   @param latticeNeighbor site for which to obtain the position
   @returns a 3-dimensional position vector
