#include "ClusterCounts.hpp"

/**
@details Will count the vectors in latticeSites and assuming these sets of sites are represented by the cluster 'cluster'.
@param structure the structure that will have its clusters counted
@param latticeSites A group of sites, represented by 'cluster', that will be counted
@param cluster A cluster used as identification on what sites the clusters belong to
@param keepOrder if true the order of the sites will stay the same otherwise the vector of species being counted will be sorted
@param doNotDoubleCountThisSiteIndex Count clusters with this site index with a factor 1/n, where n is the number of occurences of this site in the cluster (to avoid double counting).
*/
void ClusterCounts::count(const Structure &structure,
                          const std::vector<std::vector<LatticeSite>> &latticeSites,
                          const Cluster &cluster, bool keepOrder,
                          int doNotDoubleCountThisSiteIndex)
{
    std::map<std::vector<int>, double> tmpCounts;
    std::vector<int> elements(latticeSites[0].size());
    for (const auto &sites : latticeSites)
    {
        for (size_t i = 0; i < sites.size(); i++)
        {
            elements[i] = structure._atomicNumbers.at(sites[i].index());
        }
<<<<<<< HEAD
        countCluster(cluster, elements, keepOrder);
    }
}

/// Counts cluster only through this function.
void ClusterCounts::countCluster(const Cluster &cluster, const std::vector<int> &elements, bool keepOrder, int unit)
{
    if (keepOrder)
    {
        _clusterCounts[cluster][elements] += unit;
    }
    else
    {
        std::vector<int> sortedElements = elements;
        std::sort(sortedElements.begin(), sortedElements.end());
        _clusterCounts[cluster][sortedElements] += unit;
    }
}

/**
 @brief Counts the clusters in the input structure.
 @param structure input configuration
 @param orbitList orbit list
 @param keepOrder if true do not reorder clusters before comparison (i.e., ABC != ACB)
 @param permuteSites if true the sites will be permuted according to the correspondin permutations in the orbit
 @param maxOrbit include only orbits with indices smaller than this (by default all orbits are included)
*/
void ClusterCounts::countOrbitList(const Structure &structure, const OrbitList &orbitList, bool keepOrder, bool permuteSites, int maxOrbit)
{
    if (maxOrbit == -1)
    {
        maxOrbit = orbitList.size();
    }
    for (size_t i = 0; i < maxOrbit; i++)
    {
        Cluster representativeCluster = orbitList._orbits[i].getRepresentativeCluster();
        representativeCluster.setTag(i);
        if (permuteSites && keepOrder && representativeCluster.order() != 1)
        {
            count(structure, orbitList.getOrbit(i).getPermutedEquivalentClusters(), representativeCluster, keepOrder);
        }
        else if (!permuteSites && keepOrder && representativeCluster.order() != 1)
=======
        if (!keepOrder)
>>>>>>> 3d898a57
        {
            std::sort(elements.begin(), elements.end());
        }
        double unit = 1;
        // If the present atom (doNotDoubleCountThisSiteIndex) occurs more than once,
        // we risk double counting it if we calculate a change in cluster vector or
        // a local cluster vector. To avoid this, we count the clusters in units of
        // 1 / n, where n is the number of occurences of the present atom in the cluster.
        if (doNotDoubleCountThisSiteIndex > -1)
        {
            unit /= (double)std::count_if(sites.begin(), sites.end(), [=](LatticeSite ls)
                                          { return ls.index() == doNotDoubleCountThisSiteIndex; });
        }
        tmpCounts[elements] += unit;
    }
    // Now add counts to the "master" _clusterCounts
    for (auto count : tmpCounts)
    {
        _clusterCounts[cluster][count.first] += count.second;
    }
}

/**
@details Count the change on occupation of the clusters of an orbit.
@param structure the structure that will have its clusters counted
@param flipIndex index of site that has been flipped
@param newOccupation new atomic number of site that has been flipped
@param latticeSites A group of sites, represented by 'cluster', that will be counted
@param cluster A cluster used as identification on what sites the clusters belong to
@param keepOrder if true the order of the sites will stay the same otherwise the vector of species being counted will be sorted
@param doNotDoubleCountThisSiteIndex Count clusters with this site index with a factor 1/n, where n is the number of occurences of this site in the cluster (to avoid double counting).
*/
void ClusterCounts::countChange(const Structure &structure,
                                const int flipIndex,
                                const int newOccupation,
                                const std::vector<std::vector<LatticeSite>> &latticeSites,
                                const Cluster &cluster, bool keepOrder,
                                int doNotDoubleCountThisSiteIndex)
{
    std::map<std::vector<int>, double> tmpCounts;
    std::vector<int> elementsOld(latticeSites[0].size());
    std::vector<int> elementsNew(latticeSites[0].size());
    int siteIndex;
    int occupation;
    for (const auto &sites : latticeSites)
    {
        for (size_t i = 0; i < sites.size(); i++)
        {
            siteIndex = sites[i].index();
            occupation = structure._atomicNumbers.at(siteIndex);
            elementsOld[i] = occupation;

            // If the present site index is the one that was changed,
            // we need to use a different atomic number
            if (siteIndex == flipIndex)
            {
                elementsNew[i] = newOccupation;
            }
            else
            {
                elementsNew[i] = occupation;
            }
        }
        if (!keepOrder)
        {
            std::sort(elementsOld.begin(), elementsOld.end());
            std::sort(elementsNew.begin(), elementsNew.end());
        }

        double unit = 1;
        // If the present atom (doNotDoubleCountThisSiteIndex) occurs more than once,
        // we risk double counting it if we calculate a change in cluster vector or
        // a local cluster vector. To avoid this, we count the clusters in units of
        // 1 / n, where n is the number of occurences of the present atom in the cluster.
        if (doNotDoubleCountThisSiteIndex > -1)
        {
            unit /= (double)std::count_if(sites.begin(), sites.end(), [=](LatticeSite ls)
                                          { return ls.index() == doNotDoubleCountThisSiteIndex; });
        }
        // The old cluster has disappeared and we have gotten elementNew instead; count that
        tmpCounts[elementsOld] -= unit;
        tmpCounts[elementsNew] += unit;
    }
    // Now add counts to the "master" _clusterCounts
    for (auto count : tmpCounts)
    {
        _clusterCounts[cluster][count.first] += count.second;
    }
}

/**
 @brief Counts the clusters in the input structure.
 @param structure input configuration
 @param orbitList orbit list
 @param keepOrder if true do not reorder clusters before comparison (i.e., ABC != ACB)
 @param permuteSites if true the sites will be permuted according to the correspondin permutations in the orbit
 @param maxOrbit include only orbits with indices smaller than this (by default all orbits are included)
 @param doNotDoubleCountThisSiteIndex In small supercells, clusters may include both a site and its periodic image. This argument can be used to avoid double counting in such cases.
*/
void ClusterCounts::countOrbitList(const Structure &structure, const OrbitList &orbitList,
                                   bool keepOrder, bool permuteSites, int maxOrbit,
                                   int doNotDoubleCountThisSiteIndex)
{
    if (maxOrbit == -1)
    {
        maxOrbit = orbitList.size();
    }
    for (size_t i = 0; i < maxOrbit; i++)
    {
        Cluster representativeCluster = orbitList._orbits[i].getRepresentativeCluster();
        representativeCluster.setTag(i);
        if (permuteSites && keepOrder && representativeCluster.order() != 1)
        {
            count(structure, orbitList.getOrbit(i).getPermutedEquivalentClusters(), representativeCluster, keepOrder, doNotDoubleCountThisSiteIndex);
        }
        else
        {
            count(structure, orbitList._orbits[i]._equivalentClusters, representativeCluster, keepOrder, doNotDoubleCountThisSiteIndex);
        }
    }
}

/**
 @brief Counts the clusters in the input structure.
 @param structure input configuration
 @param flipIndex index of site that has been flipped
 @param newOccupation new atomic number of site that has been flipped
 @param orbitList orbit list
 @param keepOrder if true do not reorder clusters before comparison (i.e., ABC != ACB)
 @param permuteSites if true the sites will be permuted according to the correspondin permutations in the orbit
 @param maxOrbit include only orbits with indices smaller than this (by default all orbits are included)
*/
void ClusterCounts::countOrbitListChange(const Structure &structure,
                                         const int flipIndex,
                                         const int newOccupation,
                                         const OrbitList &orbitList,
                                         bool keepOrder, bool permuteSites, int maxOrbit,
                                         int doNotDoubleCountThisSiteIndex)
{
    if (maxOrbit == -1)
    {
        maxOrbit = orbitList.size();
    }
    for (size_t i = 0; i < maxOrbit; i++)
    {
        Cluster representativeCluster = orbitList._orbits[i].getRepresentativeCluster();
        representativeCluster.setTag(i);
        if (permuteSites && keepOrder && representativeCluster.order() != 1)
        {
            countChange(structure, flipIndex, newOccupation, orbitList.getOrbit(i).getPermutedEquivalentClusters(), representativeCluster, keepOrder, doNotDoubleCountThisSiteIndex);
        }
        else
        {
            countChange(structure, flipIndex, newOccupation, orbitList._orbits[i]._equivalentClusters, representativeCluster, keepOrder, doNotDoubleCountThisSiteIndex);
        }
    }
}<|MERGE_RESOLUTION|>--- conflicted
+++ resolved
@@ -21,52 +21,7 @@
         {
             elements[i] = structure._atomicNumbers.at(sites[i].index());
         }
-<<<<<<< HEAD
-        countCluster(cluster, elements, keepOrder);
-    }
-}
-
-/// Counts cluster only through this function.
-void ClusterCounts::countCluster(const Cluster &cluster, const std::vector<int> &elements, bool keepOrder, int unit)
-{
-    if (keepOrder)
-    {
-        _clusterCounts[cluster][elements] += unit;
-    }
-    else
-    {
-        std::vector<int> sortedElements = elements;
-        std::sort(sortedElements.begin(), sortedElements.end());
-        _clusterCounts[cluster][sortedElements] += unit;
-    }
-}
-
-/**
- @brief Counts the clusters in the input structure.
- @param structure input configuration
- @param orbitList orbit list
- @param keepOrder if true do not reorder clusters before comparison (i.e., ABC != ACB)
- @param permuteSites if true the sites will be permuted according to the correspondin permutations in the orbit
- @param maxOrbit include only orbits with indices smaller than this (by default all orbits are included)
-*/
-void ClusterCounts::countOrbitList(const Structure &structure, const OrbitList &orbitList, bool keepOrder, bool permuteSites, int maxOrbit)
-{
-    if (maxOrbit == -1)
-    {
-        maxOrbit = orbitList.size();
-    }
-    for (size_t i = 0; i < maxOrbit; i++)
-    {
-        Cluster representativeCluster = orbitList._orbits[i].getRepresentativeCluster();
-        representativeCluster.setTag(i);
-        if (permuteSites && keepOrder && representativeCluster.order() != 1)
-        {
-            count(structure, orbitList.getOrbit(i).getPermutedEquivalentClusters(), representativeCluster, keepOrder);
-        }
-        else if (!permuteSites && keepOrder && representativeCluster.order() != 1)
-=======
         if (!keepOrder)
->>>>>>> 3d898a57
         {
             std::sort(elements.begin(), elements.end());
         }
