from glob import glob
from mchammer import DataContainer
import matplotlib.pyplot as plt
import pandas as pd

# step 1: Collect data
data = {}
for fname in sorted(glob('sgc*.dc')):
    dc = DataContainer.read(fname)
    row = dc.data.T[0]
    nsites = row['Pd_count'] + row['Ag_count']

    temperature = row['temperature']
    if temperature not in data:
        data[temperature] = {'dmu': [], 'concentration': [],
                             'mixing_energy': [], 'acceptance_ratio': []}

    dmu = row['mu_Pd'] - row['mu_Ag']
    data[temperature]['dmu'].append(dmu)

<<<<<<< HEAD
    nequil = nsites*10
    conc = dc.get_average('Pd_count', start=nequil) / nsites
=======
    nequil = nsites * 10
    conc = dc.get_average('Pd_count', start=nequil)[0] / nsites
>>>>>>> 85deff77
    data[temperature]['concentration'].append(conc)

    emix = dc.get_average('potential', start=nequil) / nsites
    data[temperature]['mixing_energy'].append(emix)

    accratio = dc.get_average('acceptance_ratio', start=nequil)
    data[temperature]['acceptance_ratio'].append(accratio)

# step 2: Plot chemical potential difference vs composition
fig, ax = plt.subplots(figsize=(4, 3.5))
ax.set_xlabel('Pd concentration')
ax.set_ylabel('Chemical potential difference (meV/atom)')
ax.set_xlim([-0.02, 1.02])
for temperature, series in reversed(sorted(data.items())):
    series = pd.DataFrame.from_dict(series).sort_values('dmu')
    ax.plot(series['concentration'], 1e3 * series['dmu'],
            marker='o', markersize=2.5, label='{} K'.format(temperature))
plt.legend()
plt.savefig('chemical_potential_difference.png', bbox_inches='tight')

# step 3: Plot mixing energy
fig, ax = plt.subplots(figsize=(4, 3.5))
ax.set_xlabel('Pd concentration')
ax.set_ylabel('Mixing energy (meV/atom)')
ax.set_xlim([-0.02, 1.02])
for temperature, series in reversed(sorted(data.items())):
    series = pd.DataFrame.from_dict(series).sort_values('dmu')
    ax.plot(series['concentration'], 1e3 * series['mixing_energy'],
            marker='o', markersize=2.5, label='{} K'.format(temperature))
plt.legend()
plt.savefig('mixing_energy.png', bbox_inches='tight')

# step 4: Plot acceptance ratio
fig, ax = plt.subplots(figsize=(4, 3.5))
ax.set_xlabel('Pd concentration')
ax.set_ylabel('Acceptance ratio')
ax.set_xlim([-0.02, 1.02])
for temperature, series in reversed(sorted(data.items())):
    series = pd.DataFrame.from_dict(series).sort_values('dmu')
    ax.plot(series['concentration'], series['acceptance_ratio'],
            marker='o', markersize=2.5, label='{} K'.format(temperature))
plt.legend()
plt.savefig('acceptance_ratio.png', bbox_inches='tight')<|MERGE_RESOLUTION|>--- conflicted
+++ resolved
@@ -18,13 +18,8 @@
     dmu = row['mu_Pd'] - row['mu_Ag']
     data[temperature]['dmu'].append(dmu)
 
-<<<<<<< HEAD
-    nequil = nsites*10
+    nequil = nsites * 10
     conc = dc.get_average('Pd_count', start=nequil) / nsites
-=======
-    nequil = nsites * 10
-    conc = dc.get_average('Pd_count', start=nequil)[0] / nsites
->>>>>>> 85deff77
     data[temperature]['concentration'].append(conc)
 
     emix = dc.get_average('potential', start=nequil) / nsites
