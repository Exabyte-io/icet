--- conflicted
+++ resolved
@@ -9,19 +9,13 @@
 ce = ClusterExpansion.read('mixing_energy.ce')
 chemical_symbols = ce.cluster_space.chemical_symbols[0]
 atoms = make_supercell(ce.cluster_space.primitive_structure,
-<<<<<<< HEAD
-                       3*array([[-1, 1, 1],
+                       3 * array([[-1, 1, 1],
                                 [1, -1, 1],
                                 [1, 1, -1]]))
 # TODO: Remove this line once cs.primitive cell is not longer decorated
 # with H atoms
 atoms.numbers = [47]*len(atoms)
 
-=======
-                       3 * array([[-1, 1, 1],
-                                  [1, -1, 1],
-                                  [1, 1, -1]]))
->>>>>>> 85deff77
 calculator = ClusterExpansionCalculator(atoms, ce)
 
 # step 2: carry out Monte Carlo simulations
@@ -36,13 +30,6 @@
             chemical_potentials={chemical_symbols[0]: 0,
                                  chemical_symbols[1]: dmu})
 
-<<<<<<< HEAD
-        mc.run(number_of_trial_steps=len(atoms)*30)
-=======
-        mc.reset_data_container()
         mc.run(number_of_trial_steps=len(atoms) * 30)
-        # TODO: change the next line (and the tutorial) once mc.data_container
-        # is writable
->>>>>>> 85deff77
         mc.data_container.write('sgc-T{}-dmu{:.3f}.dc'
                                 .format(temperature, dmu))